--- conflicted
+++ resolved
@@ -653,7 +653,6 @@
     return flags
 
 
-<<<<<<< HEAD
 def xrfi_model(
     spectrum: np.ndarray,
     model_type: [str, Model] = "polynomial",
@@ -671,25 +670,7 @@
     min_threshold: float = 5,
     return_models: bool = False,
     inplace: bool = True,
-=======
-def xrfi_poly(
-    spectrum,
-    flags=None,
-    f_ratio=None,
-    f_log=False,
-    t_log=True,
-    n_signal=3,
-    n_resid=-1,
-    threshold=10,
-    max_iter=20,
-    accumulate=False,
-    increase_order=True,
-    decrement_threshold=0,
-    min_threshold=5,
-    return_models=False,
-    inplace=True,
     watershed: [None, int, Tuple[int, float], np.ndarray] = None,
->>>>>>> 6423e1f8
 ):
     """
     Flag RFI by subtracting a smooth model and iteratively removing outliers.
@@ -902,7 +883,6 @@
     )
 
 
-<<<<<<< HEAD
 def xrfi_poly(*args, **kwargs):
     warnings.warn(
         "This function has been deprecated and will be removed at some point. "
@@ -910,7 +890,8 @@
         category=DeprecationWarning,
     )
     return xrfi_model(args, model="poly", **kwargs)
-=======
+
+  
 def xrfi_watershed(flags: np.ndarray, tol: [float, Tuple[float]] = 0.2, inplace=False):
     """Applies a watershed over frequencies and times for flags, making sure
     that times/freqs with many flags are all flagged.
@@ -943,5 +924,4 @@
     time_coll = np.sum(fl, axis=0)
     time_mask = time_coll > tol[1] * flags.shape[0]
     fl[:, time_mask] = True
-    return fl
->>>>>>> 6423e1f8
+    return fl