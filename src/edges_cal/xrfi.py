--- conflicted
+++ resolved
@@ -2,11 +2,6 @@
 import warnings
 import yaml
 from scipy import ndimage
-<<<<<<< HEAD
-from scipy.signal import medfilt, medfilt2d
-from typing import Tuple, Union
-=======
->>>>>>> b328a486
 
 from .modelling import Model, ModelFit
 
