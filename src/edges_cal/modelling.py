--- conflicted
+++ resolved
@@ -7,14 +7,10 @@
 import yaml
 from abc import ABCMeta, abstractmethod
 from cached_property import cached_property
-<<<<<<< HEAD
-from copy import deepcopy
-from typing import Callable, Dict, List, Optional, Sequence, Tuple, Type, Union
-=======
-from typing import Optional, Sequence, Tuple, Type, Union
->>>>>>> 1d64f80b
-
-from .tools import FrequencyRange, as_readonly
+from typing import Dict, Optional, Sequence, Type
+
+from . import receiver_calibration_func as rcf
+from .tools import as_readonly
 
 F_CENTER = 75.0
 _MODELS = {}
@@ -25,50 +21,6 @@
     """
     A base class for a linear model fixed at a certain set of co-ordinates.
 
-<<<<<<< HEAD
-    def __init__(
-        self,
-        parameters: [None, Sequence] = None,
-        n_terms: [int, None] = None,
-        default_x: np.ndarray = None,
-        extra_basis: Callable | None = None,
-    ):
-        """
-        A base class for a linear model.
-
-        Parameters
-        ----------
-        parameters : list of float, optional
-            If provided, a set of parameters at which to evaluate the model.
-        n_terms : int, optional
-            The number of terms the model has (useful for models with an arbitrary
-            number of terms).
-        default_x : np.ndarray, optional
-            A set of default co-ordinates at which to evaluate the model.
-        extra_basis
-            Any extra function that should be applied to all the terms.
-
-        Raises
-        ------
-        ValueError
-            If number of parameters is not consistent with n_terms.
-        """
-        if n_terms:
-            if self.n_terms and n_terms != self.n_terms:
-                raise ValueError(f"n_terms must be {self.n_terms}")
-
-            self.n_terms = n_terms
-
-        if parameters:
-            self.parameters = np.array(parameters)
-            if self.n_terms and len(self.parameters) != self.n_terms:
-                raise ValueError(
-                    f"wrong number of parameters! Should be {self.n_terms}."
-                )
-            self.n_terms = len(self.parameters)
-        else:
-            self.parameters = None
-=======
     Using this class caches the basis functions at the particular coordinates, and thus
     speeds up the fitting of multiple sets of data at those co-ordinates.
 
@@ -82,7 +34,6 @@
         If the basis functions of the model, evaluated at x, are known already, they
         can be input directly to save computation time.
     """
->>>>>>> 1d64f80b
 
     model: Model = attr.ib()
     x: np.ndarray = attr.ib(converter=np.asarray)
@@ -90,16 +41,9 @@
         default=None, converter=attr.converters.optional(np.asarray)
     )
 
-<<<<<<< HEAD
-        self.default_x = default_x
-        self.__basis_terms = {}
-        self.__default_basis = None
-        self.extra_basis = extra_basis
-=======
     @model.validator
     def _model_vld(self, att, val):
-        assert isinstance(val, Model)
->>>>>>> 1d64f80b
+        assert isinstance(val, (Model, CompositeModel))
 
     @_init_basis.validator
     def _init_basis_vld(self, att, val):
@@ -184,8 +128,11 @@
 
     def with_params(self, parameters: Sequence) -> FixedLinearModel:
         """Return a new :class:`FixedLinearModel` with givne parameters."""
-        n_terms = len(parameters)
-        return self.with_nterms(n_terms=n_terms, parameters=parameters)
+        assert len(parameters) == self.model.n_terms
+
+        init_basis = as_readonly(self.basis)
+        model = self.model.with_params(parameters=parameters)
+        return attr.evolve(self, model=model, init_basis=init_basis)
 
 
 @attr.s(frozen=True, kw_only=True)
@@ -227,20 +174,6 @@
         if self.parameters is not None and val != len(self.parameters):
             raise ValueError(f"Wrong number of parameters! Should be {val}.")
 
-<<<<<<< HEAD
-    def get_basis_term(self, indx: int, x: Optional[np.ndarray] = None):
-        """Get a specific basis function term."""
-        # If using a new passed-in x, don't cache.
-        if x is not None:
-            return self._get_basis_term(indx, x) * (
-                1 if self.extra_basis is None else self.extra_basis(x)
-            )
-
-        if indx not in self.__basis_terms:
-            self.__basis_terms[indx] = self._get_basis_term(indx, self.default_x)
-            if self.extra_basis is not None:
-                self.__basis_terms[indx] *= self.extra_basis(self.default_x)
-=======
     @abstractmethod
     def get_basis_term(self, indx: int, x: np.ndarray) -> np.ndarray:
         """Define the basis terms for the model."""
@@ -249,7 +182,6 @@
     def get_basis_terms(self, x: np.ndarray) -> np.ndarray:
         """Get a 2D array of all basis terms at ``x``."""
         return np.array([self.get_basis_term(indx, x) for indx in range(self.n_terms)])
->>>>>>> 1d64f80b
 
     def with_nterms(
         self, n_terms: int | None = None, parameters: Sequence | None = None
@@ -259,6 +191,11 @@
             n_terms = len(parameters)
 
         return attr.evolve(self, n_terms=n_terms, parameters=parameters)
+
+    def with_params(self, parameters: Sequence | None):
+        """Get new model with different parameters."""
+        assert len(parameters) == self.n_terms
+        return self.with_nterms(parameters=parameters)
 
     @staticmethod
     def from_str(model: str, **kwargs) -> Model:
@@ -487,22 +424,32 @@
         return self._fourier.get_basis_term(indx, x)
 
 
-class CompositeModel(Model):
-    def __init__(
-        self, *, models: Dict[str, Model], **kwargs,
-    ):
-        self.models = models
-
-        self.n_terms = sum(m.n_terms for m in self.models.values())
-        self._index_map = {}
+@attr.s(frozen=True, kw_only=True)
+class CompositeModel:
+    models: Dict[str, Model] = attr.ib()
+    extra_basis: Dict[str, np.ndarray] = attr.ib(factory=dict)
+
+    @cached_property
+    def n_terms(self) -> int:
+        """The number of terms in the full composite model."""
+        return sum(m.n_terms for m in self.models.values())
+
+    @cached_property
+    def parameters(self) -> np.ndarray:
+        """The read-only list of parameters of all sub-models."""
+        return np.concatenate(tuple(m.parameters for m in self.models.values()))
+
+    @cached_property
+    def _index_map(self):
+        _index_map = {}
 
         indx = 0
         for name, model in self.models.items():
             for i in range(model.n_terms):
-                self._index_map[indx] = (name, i)
+                _index_map[indx] = (name, i)
                 indx += 1
 
-        super().__init__(**kwargs)
+        return _index_map
 
     def __getattr__(self, item):
         """Get sub-models as if they were top-level attributes."""
@@ -511,228 +458,144 @@
 
         return self.models[item]
 
+    def _get_model_param_indx(self, model: str):
+        indx = list(self.models.keys()).index(model)
+        n_before = sum(m.n_terms for m in list(self.models.values())[:indx])
+        model = self.models[model]
+        return slice(n_before, n_before + model.n_terms, 1)
+
+    def get_extra_basis(self, model: str, x: np.ndarray | None = None):
+        """Get the extra model-dependent basis function for a given model."""
+        extra = self.extra_basis.get(model, 1)
+        if callable(extra):
+            extra = extra(x)
+        return extra
+
     def get_model(
-        self, model: str, parameters: np.ndarray = None, x: Optional[np.ndarray] = None
-    ) -> np.ndarray:
+        self,
+        model: str,
+        parameters: np.ndarray = None,
+        x: Optional[np.ndarray] = None,
+        with_extra: bool = False,
+    ):
         """Calculate a sub-model."""
-        indx = list(self.models.keys()).index(model)
-        n_before = sum(m.n_terms for m in self.models.values()[:indx])
+        indx = self._get_model_param_indx(model)
+
+        extra = self.get_extra_basis(model, x) if with_extra else 1
         model = self.models[model]
 
         if parameters is None:
             parameters = self.parameters
 
-        if len(parameters) == model.n_terms:
-            p = parameters
-        else:
-            p = parameters[n_before : n_before + model.n_terms]
-
-        return model(x=x, parameters=p)
-
-    def _get_basis_term(self, indx: int, x: np.ndarray) -> np.ndarray:
+        p = parameters if len(parameters) == model.n_terms else parameters[indx]
+        return model(x=x, parameters=p) * extra
+
+    def get_basis_term(self, indx: int, x: np.ndarray) -> np.ndarray:
+        """Define the basis terms for the model."""
         model, indx = self._index_map[indx]
-        return model.get_basis_term(indx, x)
-
-
-class NoiseWaves(Model):
-    """A multi-model for fitting noise waves.
-
-    Notes
-    -----
-    The Linear Model is
-
-    .. math:: T_{NS}Q - K_0 T_{ant} = T_{unc} K_1 + T_{cos} K_2 + T_{sin} K_3 - T_L
-
-    where the LHS is non-deterministic (i.e. contains random measured variables Q and
-    T_ANT). Each of the T variables is in fact a polynomial.
-    We *cannot*  estimate T_NS as part of the linear model because it multiples the
-    non-deterministic Q and therefore scales the variance non-uniformly.
-
-    Parameers
-    ---------
-    freq
-        The frequencies at which the lab measurements were taken.
-    gamma_coeffs
-        The linear coefficients that are functions of the S11 for the sources (i.e.
-        the K_X in the above equation). Formulas for these are given in Monsalve et al.
-        (2017) Eq. 7. Each array (there should be three, one for each term) should have
-        shape (n_sources, n_freq).
-    c_terms
-        The number of polynomial terms describing T_L.
-    w_terms
-        The number of polynomial terms describing the noise-wave temperatures,
-        T_unc, T_cos and T_sin.
-    model
-        The kind of model to use for the unknown models (noise-waves and T_load).
-        Typically this is a polynomial, but you can choose another linear model if you
-        choose.
-    """
-
-    def __init__(
+        extra = self.get_extra_basis(model, x)
+
+        return getattr(self, model).get_basis_term(indx, x) * extra
+
+    def get_basis_terms(self, x: np.ndarray) -> np.ndarray:
+        """Get a 2D array of all basis terms at ``x``."""
+        return np.array([self.get_basis_term(indx, x) for indx in range(self.n_terms)])
+
+    def with_nterms(
+        self, model: str, n_terms: int | None = None, parameters: Sequence | None = None
+    ) -> Model:
+        """Return a new :class:`Model` with given nterms and parameters."""
+        model_ = self[model]
+
+        if parameters is not None:
+            n_terms = len(parameters)
+
+        model_ = model_.with_nterms(n_terms=n_terms, parameters=parameters)
+
+        return attr.evolve(self, models={**self.models, **{model: model_}})
+
+    def with_params(self, parameters: Sequence):
+        """Get a new model with specified parameters."""
+        assert len(parameters) == self.n_terms
+        models = {
+            name: model.with_params(
+                parameters=parameters[self._get_model_param_indx(name)]
+            )
+            for name, model in self.models.items()
+        }
+        return attr.evolve(self, models=models)
+
+    def at(self, **kwargs) -> FixedLinearModel:
+        """Get an evaluated linear model."""
+        return FixedLinearModel(model=self, **kwargs)
+
+    def __call__(
         self,
-        freq: np.ndarray,
-        gamma_coeffs: Tuple[np.ndarray, np.ndarray, np.ndarray],
-        c_terms: int = 6,
-        w_terms: int = 6,
-        fg_terms: int = 0,
-        model: Union[Type[Model], str] = "polynomial",
-        fg_model: Optional[Union[Type[Model], str]] = "linlog",
-        gamma_coeff_fg: Optional[np.ndarray] = None,
-        **kwargs,
-    ):
-        self.freq = FrequencyRange(freq)
-        n_sources = len(gamma_coeffs[0])  # ambient, hot, short, open / other?
-        n_freq = self.freq.n
-
-        assert (
-            len(gamma_coeffs) == 3
-        )  # remember we don't have K_0 here, as it's part of the data vector.
-        assert (kk.shape == (n_sources, n_freq) for kk in gamma_coeffs)
-
-        if fg_terms:
-            # Assume that the LAST source is the actual antenna.
-            self.fg_model = Model.get_mdl(fg_model)(
-                default_x=self.freq.freq, n_terms=fg_terms
-            )
-
-        # Add in the coefficient of unity for T_L
-        self.K = np.array(
-            [
-                -np.ones((n_sources, n_freq)),
-                gamma_coeffs[0],
-                gamma_coeffs[1],
-                gamma_coeffs[2],
-            ]
+        x: np.ndarray | None = None,
+        basis: np.ndarray | None = None,
+        parameters: Sequence | None = None,
+        indices: Sequence | None = None,
+    ) -> np.ndarray:
+        """Evaluate the model.
+
+        Parameters
+        ----------
+        x : np.ndarray, optional
+            The co-ordinates at which to evaluate the model (by default, use
+            ``default_x``).
+        basis : np.ndarray, optional
+            The basis functions at which to evaluate the model. This is useful if
+            calling the model multiple times, as the basis itself can be cached and
+            re-used.
+        params
+            A list/array of parameters at which to evaluate the model. Will use the
+            instance's parameters if available. If using a subset of the basis
+            functions, you can pass a subset of parameters.
+
+        Returns
+        -------
+        model : np.ndarray
+            The model evaluated at the input ``x`` or ``basis``.
+        """
+        return Model.__call__(
+            self, x=x, basis=basis, parameters=parameters, indices=indices
         )
-        self.K = self.K.reshape((4, -1))
-        self.gamma_coeff_fg = gamma_coeff_fg
-
-        if gamma_coeff_fg is not None:
-            assert self.gamma_coeff_fg.shape == (n_freq,)
-
-            # Make the K[0] for the foreground term zero everywhere except for the
-            # field data, which is assumed to be the last dimension!
-            self.gamma_coeff_fg = np.concatenate(
-                (np.zeros(n_freq),) * (n_sources - 1) + (self.gamma_coeff_fg,)
-            )
-
-        # TODO might be good to re-centre the frequencies?
-        self.c_terms = c_terms
-        self.w_terms = w_terms
-        self.model = Model.get_mdl(model)(
-            default_x=self.freq.freq_recentred, n_terms=max(self.c_terms, self.w_terms)
-        )
-
-        super().__init__(
-            parameters=kwargs.get("parameters"),
-            n_terms=c_terms + 3 * w_terms + fg_terms,
-            default_x=np.concatenate((self.freq.freq_recentred,) * n_sources),
-        )
-
-    def _get_basis_term(self, indx: int, x: np.ndarray) -> np.ndarray:
-        if indx < self.c_terms:
-            return self.K[0] * self.model.get_basis_term(indx, x)
-        elif indx < self.c_terms + self.w_terms:
-            return self.K[1] * self.model.get_basis_term(indx - self.c_terms, x)
-        elif indx < self.c_terms + 2 * self.w_terms:
-            return self.K[2] * self.model.get_basis_term(
-                indx - self.c_terms - self.w_terms, x
-            )
-        elif indx < self.c_terms + 3 * self.w_terms:
-            return self.K[3] * self.model.get_basis_term(
-                indx - self.c_terms - 2 * self.w_terms, x
-            )
-        elif indx < self.c_terms + 3 * self.w_terms + self.fg_model.n_terms:
-            return self.gamma_coeff_fg * self.fg_model.get_basis_term(
-                indx - self.c_terms - 3 * self.w_terms, self.freq.denormalize(x)
-            )
-
-    def _get_normalized_freq(self, freq):
-        if freq is None:
-            return self.freq.freq_recentred
-        else:
-            return self.freq.normalize(freq)
-
-    def t_load(
-        self, parameters: np.ndarray = None, freq: Optional[np.ndarray] = None
-    ) -> np.ndarray:
-        """Compute T_L for given polynomial parameters and frequencies."""
-        freq = self._get_normalized_freq(freq)
-
-        if parameters is None:
-            parameters = self.parameters
-
-        if len(parameters) == self.c_terms:
-            p = parameters
-        else:
-            p = parameters[: self.c_terms]
-
-        return self.model(parameters=p, indices=np.arange(self.c_terms))
-
-    def t_unc(
-        self, parameters: np.ndarray = None, freq: Optional[np.ndarray] = None
-    ) -> np.ndarray:
-        """Compute T_unc for given polynomial parameters and frequencies."""
-        freq = self._get_normalized_freq(freq)
-        if parameters is None:
-            parameters = self.parameters
-
-        if len(parameters) == self.w_terms:
-            p = parameters
-        else:
-            p = parameters[self.c_terms : self.c_terms + self.w_terms]
-
-        return self.model(parameters=p, indices=np.arange(self.w_terms))
-
-    def t_cos(
-        self, parameters: np.ndarray = None, freq: Optional[np.ndarray] = None
-    ) -> np.ndarray:
-        """Compute T_cos for given polynomial parameters and frequencies."""
-        freq = self._get_normalized_freq(freq)
-
-        if parameters is None:
-            parameters = self.parameters
-
-        if len(parameters) == self.w_terms:
-            p = parameters
-        else:
-            p = parameters[
-                self.c_terms + self.w_terms : self.c_terms + 2 * self.w_terms
-            ]
-
-        return self.model(parameters=p, indices=np.arange(self.w_terms))
-
-    def t_sin(
-        self, parameters: np.ndarray = None, freq: Optional[np.ndarray] = None
-    ) -> np.ndarray:
-        """Compute T_sin for given polynomial parameters and frequencies."""
-        freq = self._get_normalized_freq(freq)
-
-        if parameters is None:
-            parameters = self.parameters
-
-        if len(parameters) == self.w_terms:
-            p = parameters
-        else:
-            p = parameters[
-                self.c_terms + 2 * self.w_terms : self.c_terms + 3 * self.w_terms
-            ]
-
-        return self.model(parameters=p, indices=np.arange(self.w_terms))
-
-    def t_fg(
-        self, parameters: np.ndarray = None, freq: Optional[np.ndarray] = None
-    ) -> np.ndarray:
-        """Compute foreground temperature for given parameters and frequencies."""
-        if parameters is None:
-            parameters = self.parameters
-
-        if len(parameters) == self.fg_model.n_terms:
-            p = parameters
-        else:
-            p = parameters[self.c_terms + 3 * self.w_terms :]
-
-        return self.fg_model(parameters=p)
+
+    def fit(
+        self, xdata: np.ndarray, ydata: np.ndarray, weights: np.ndarray | float = 1.0,
+    ) -> ModelFit:
+        """Create a linear-regression fit object."""
+        return self.at(x=xdata).fit(ydata, weights=weights)
+
+
+def get_noise_wave_model(
+    freq: np.ndarray,
+    s11_source: np.ndarray,
+    s11_inst: np.ndarray,
+    c_terms=5,
+    w_terms=6,
+):
+    """Get a :class:`CompositeModel` representing noise-waves."""
+    assert s11_source.ndim == 2
+    assert s11_source.shape[0] < s11_source.shape[1]
+    assert s11_source.shape[1] == len(freq)
+    assert s11_inst.shape == freq.shape
+
+    # K should be a an array of shape (Nsrc Nnu x Nnoisewaveterms)
+    K = np.hstack(tuple(rcf.get_K(s11src, s11_inst) for s11src in s11_source))
+
+    # x is the frequencies repeated for every input source
+    x = np.concatenate((freq,) * len(s11_source))
+
+    return CompositeModel(
+        models={
+            "tunc": Polynomial(n_terms=w_terms),
+            "tcos": Polynomial(n_terms=w_terms),
+            "tsin": Polynomial(n_terms=w_terms),
+            "tload": Polynomial(n_terms=c_terms),
+        },
+        extra_basis={"tunc": K[1], "tcos": K[2], "tsin": K[3], "tload": -1},
+    ).at(x=x)
 
 
 @attr.s(frozen=True)
