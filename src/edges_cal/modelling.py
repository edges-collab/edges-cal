--- conflicted
+++ resolved
@@ -10,12 +10,8 @@
 from cached_property import cached_property
 from copy import copy
 from edges_io.h5 import register_h5type
-<<<<<<< HEAD
 from typing import Literal, Sequence, Type, Union
-=======
 from hickleable import hickleable
-from typing import Sequence, Type, Union
->>>>>>> daf587af
 
 from . import receiver_calibration_func as rcf
 from .simulate import simulate_q_from_calobs
@@ -896,15 +892,9 @@
         else:
             imag = self.imag.at(x=xdata)
 
-<<<<<<< HEAD
         real = real.fit(np.real(ydata), weights=weights, **kwargs).fit
         imag = imag.fit(np.imag(ydata), weights=weights, **kwargs).fit
-        return attr.evolve(self, real=real, imag=imag)
-=======
-        real = real.fit(np.real(ydata), weights=weights).fit
-        imag = imag.fit(np.imag(ydata), weights=weights).fit
         return attrs.evolve(self, real=real, imag=imag)
->>>>>>> daf587af
 
 
 @hickleable()
@@ -980,16 +970,9 @@
         else:
             phs = self.phs.at(x=xdata)
 
-<<<<<<< HEAD
         mag = mag.fit(np.abs(ydata), weights=weights, **kwargs).fit
         phs = phs.fit(np.unwrap(np.angle(ydata)), weights=weights, **kwargs).fit
-        return attr.evolve(self, mag=mag, phs=phs)
-=======
-        mag = mag.fit(np.abs(ydata), weights=weights).fit
-        phs = phs.fit(np.unwrap(np.angle(ydata)), weights=weights).fit
         return attrs.evolve(self, mag=mag, phs=phs)
->>>>>>> daf587af
-
 
 @hickleable()
 @attrs.define(frozen=True, kw_only=True, slots=False)
@@ -1108,13 +1091,8 @@
         self, data: np.ndarray, weights: np.ndarray | None = None, **kwargs
     ) -> NoiseWaves:
         """Get a new noise wave model with fitted parameters."""
-<<<<<<< HEAD
         fit = self.linear_model.fit(ydata=data, weights=weights, **kwargs)
-        return attr.evolve(self, parameters=fit.model_parameters)
-=======
-        fit = self.linear_model.fit(ydata=data, weights=weights)
         return attrs.evolve(self, parameters=fit.model_parameters)
->>>>>>> daf587af
 
     def with_params_from_calobs(self, calobs, cterms=None, wterms=None) -> NoiseWaves:
         """Get a new noise wave model with parameters fitted using standard methods."""
