--- conflicted
+++ resolved
@@ -38,17 +38,10 @@
 class S1P:
     def __init__(
         self,
-<<<<<<< HEAD
-        s1p: Union[str, Path, io.S1P],
-        f_low=None,
-        f_high=None,
-        switchval: Optional[int] = None,
-=======
         s1p: tp.PathLike | io.S1P,
         f_low: float | None = None,
         f_high: float | None = None,
         switchval: int | None = None,
->>>>>>> 63f29d99
     ):
         """
         An object representing the measurements of a VNA.
@@ -348,11 +341,7 @@
     def from_path(
         cls,
         load_name: str,
-<<<<<<< HEAD
-        path: Union[str, Path],
-=======
         path: tp.PathLike,
->>>>>>> 63f29d99
         run_num_load: int = 1,
         run_num_switch: int = 1,
         repeat_num_load: int = None,
