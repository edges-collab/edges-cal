--- conflicted
+++ resolved
@@ -19,11 +19,7 @@
 from matplotlib import pyplot as plt
 from pathlib import Path
 from scipy.interpolate import InterpolatedUnivariateSpline as Spline
-<<<<<<< HEAD
-from typing import Any, List
-=======
-from typing import Any, Optional, Union
->>>>>>> 4c387bce
+from typing import Any, List, Optional, Union
 
 from . import modelling as mdl
 from . import receiver_calibration_func as rcf
@@ -873,12 +869,8 @@
             powers of source, load, and load+noise respectively), and ant_temp (the
             uncalibrated, but normalised antenna temperature).
         """
-<<<<<<< HEAD
-
         data = [spec_obj.data for spec_obj in self.spec_obj]
-=======
-        data = self.spec_obj.data
->>>>>>> 4c387bce
+
         if not isinstance(data, list):
             data = [data]
 
