# -*- coding: utf-8 -*-
"""
The main user-facing module of ``edges-cal``.

This module contains wrappers around lower-level functions in other modules, providing
a one-stop interface for everything related to calibration.
"""

import h5py
import numpy as np
import os
import warnings
from astropy.convolution import Gaussian1DKernel, convolve
from copy import copy
from edges_io import io
from edges_io.logging import logger
from functools import lru_cache
from hashlib import md5
from matplotlib import pyplot as plt
from pathlib import Path
from scipy.interpolate import InterpolatedUnivariateSpline as Spline
from typing import Any, List, Optional, Union

from . import modelling as mdl
from . import receiver_calibration_func as rcf
from . import reflection_coefficient as rc
from . import s11_correction as s11
from . import tools, xrfi
from .cached_property import cached_property
from .tools import EdgesFrequencyRange, FrequencyRange


class S1P:
    def __init__(
        self,
        s1p: [str, Path, io.S1P],
        f_low=None,
        f_high=None,
        switchval: [int, None] = None,
    ):
        """
        An object representing the measurements of a VNA.

        The measurements are read in via a .s1p file

        Parameters
        ----------
        s1p : str, Path or :class:`io.S1P`
            The path to a valid .s1p file containing VNA measurements, or an S1P
            object of such a type.
        f_low, f_high : float
            The minimum/maximum frequency to keep.
        switchval : int
            The standard value of the switch for the component.
        """
        try:
            s1p = Path(s1p)
            self.s1p = io.S1P(s1p)
        except TypeError:
            if isinstance(s1p, io.S1P):
                self.s1p = s1p
            else:
                raise TypeError(
                    "s1p must be a path to an s1p file, or an io.S1P object"
                )

        self.load_name = self.s1p.kind
        self.run_num = self.s1p.run_num

        spec = self.s1p.s11
        f = self.s1p.freq

        self.freq = FrequencyRange(f, f_low, f_high)
        self.s11 = spec[self.freq.mask]
        self._switchval = switchval

    @cached_property
    def switchval(self):
        """The standard value of the switch for the component."""
        if self._switchval is not None:
            return self._switchval * np.ones_like(self.freq.freq)
        else:
            return None


# For backwards compatibility
VNA = S1P


class SwitchCorrection:
    default_nterms = {
        "ambient": 37,
        "hot_load": 37,
        "open": 105,
        "short": 105,
        "AntSim2": 55,
        "AntSim3": 55,
        "AntSim4": 55,
        "lna": 37,
    }

    def __init__(
        self,
        load_s11: [io._S11SubDir, io.ReceiverReading],
        internal_switch: io.SwitchingState,
        f_low: Optional[float] = None,
        f_high: Optional[float] = None,
        resistance: float = 50.166,
        n_terms: Optional[int] = None,
        model_type: str = "fourier",
        n_terms_internal_switch: int = 7,
        model_type_internal_switch: str = "polynomial",
    ):
        """
        A class representing relevant switch corrections for a load.

        Parameters
        ----------
        load_s11 : :class:`io._S11SubDir`
            An instance of the basic ``io`` S11 folder.
        internal_switch : :class:`io.SwitchingState`
            An instance of the basic ``io`` Switching State class, defining the switching
            state S11 to use for this load.
        f_low : float
            Minimum frequency to use. Default is all frequencies.
        f_high : float
            Maximum frequency to use. Default is all frequencies.
        resistance : float
            The resistance of the switch (in Ohms).
        n_terms : int
            The number of terms to use in fitting a model to the S11 (used to both
            smooth and interpolate the data). Must be odd.
        """
        self.load_s11 = load_s11
        self.base_path = self.load_s11.path

        try:
            self.load_name = getattr(self.load_s11, "load_name")
        except AttributeError:
            self.load_name = None

        self.run_num = self.load_s11.run_num
        self.resistance = resistance

        self.internal_switch = internal_switch
        switchvals = {"open": 1, "short": -1, "match": 0}

        for name in self.load_s11.STANDARD_NAMES:
            setattr(
                self,
                name.lower(),
                S1P(
                    s1p=self.load_s11.children[name.lower()],
                    f_low=f_low,
                    f_high=f_high,
                    switchval=switchvals.get(name.lower(), None),
                ),
            )

        # Expose one of the frequency objects
        self.freq = self.open.freq
        self._nterms = int(n_terms) if n_terms is not None else None
        self.n_terms_internal_switch = n_terms_internal_switch
        self.model_type_internal_switch = model_type_internal_switch
        self.model_type = model_type

    @cached_property
    def n_terms(self):
        """Number of terms to use (by default) in modelling the S11.

        Raises
        ------
        ValueError
            If n_terms is even.
        """
        res = self._nterms or self.default_nterms.get(self.load_name, None)
        if not (isinstance(res, int) and res % 2):
            raise ValueError(
                f"n_terms must be odd for S11 models. For {self.load_name} got n_terms={res}."
            )
        return res

    @classmethod
    def from_path(
        cls,
        load_name: str,
        path: [str, Path],
        run_num_load: int = None,
        run_num_switch: int = None,
        repeat_num: [None, int] = None,
        repeat_num_load: int = 1,
        repeat_num_switch: int = 1,
        **kwargs,
    ):
        """
        Create a new object from a given path and load name.

        Parameters
        ----------
        load_name : str
            The name of the load to create.
        path : str or Path
            The path to the overall calibration observation.
        run_num_load : int
            The run to use (default is last run available).
        run_num_switch : int
            The run to use for the switch S11 (default is last run available).
        repeat_num : int
            The repeat to use for the switch S11 (default is last run available).
        kwargs
            All other arguments are passed through to the constructor of :class:`SwitchCorrection`.

        Returns
        -------
        s11 : :class:`SwitchCorrection`
            The S11 of the load.
        """
        antsim = load_name.startswith("AntSim")
        path = Path(path)

        if not antsim:
            load_name = io.LOAD_ALIASES[load_name]

        s11_load_dir = (io.AntSimS11 if antsim else io.LoadS11)(
            path / "S11" / f"{load_name}{repeat_num_load:02}", run_num=run_num_load
        )

        if repeat_num is not None:
            warnings.warn("repeat_num is deprecated. Use repeat_num_switch.")
            repeat_num_switch = repeat_num

        internal_switch = io.SwitchingState(
            path / "S11" / f"SwitchingState{repeat_num_switch:02}",
            run_num=run_num_switch,
        )
        return cls(s11_load_dir, internal_switch=internal_switch, **kwargs)

    @cached_property
    def switch_corrections(self):
        """The corrections at the switch."""
        return rc.de_embed(
            self.open.switchval,
            self.short.switchval,
            self.match.switchval,
            self.open.s11,
            self.short.s11,
            self.match.s11,
            self.external.s11,
        )

    @cached_property
    def s11_correction(self) -> np.ndarray:
        """The correction required for the S11 due to the switch."""
        return s11.get_switch_correction(
            self.switch_corrections[0],
            self.internal_switch,
            f_in=self.freq.freq,
            resistance_m=self.resistance,
            n_terms=self.n_terms_internal_switch,
            model_type=self.model_type_internal_switch,
        )[0]

    @lru_cache()
    def get_s11_correction_model(
        self, n_terms: [int, None] = None, model_type: [None, str] = None,
    ):
        """Generate a callable model for the S11 correction.

        This should closely match :method:`s11_correction`.

        Parameters
        ----------
        n_terms : int
            Number of terms used in the fourier-based model. Not necessary if `load_name`
            is specified in the class.

        Returns
        -------
        callable :
            A function of one argument, f, which should be a frequency in the same units
            as `self.freq.freq`.

        Raises
        ------
        ValueError
            If n_terms is not an integer, or not odd.
        """
        n_terms = n_terms or self.n_terms
        model_type = model_type or self.model_type

        if not (isinstance(n_terms, int) and n_terms % 2):
            raise ValueError(
                f"n_terms must be odd for S11 models. For {self.load_name} got n_terms={n_terms}."
            )

        s11_correction = self.s11_correction

        def get_model(mag):
            # Returns a callable function that will evaluate a model onto a set of
            # un-normalised frequencies.
            if mag:
                d = np.abs(s11_correction)
            else:
                d = np.unwrap(np.angle(s11_correction))

            fit = mdl.ModelFit(
                model_type, xdata=self.freq.freq_recentred, ydata=d, n_terms=n_terms
            )
            return lambda x: fit.evaluate(x)

        mag = get_model(True)
        ang = get_model(False)

        def model(f):
            ff = self.freq.normalize(f)
            return mag(ff) * (np.cos(ang(ff)) + 1j * np.sin(ang(ff)))

        return model

    @cached_property
    def s11_model(self) -> callable:
        """The S11 model."""
        return self.get_s11_correction_model()

    def plot_residuals(
<<<<<<< HEAD
        self,
        fig=None,
        ax=None,
        color_abs="C0",
        color_diff="g",
        label=None,
        title=None,
        decade_ticks=True,
        ylabels=True,
=======
        self, n_terms_correction: int = 9, model_type_correction="polynomial"
>>>>>>> 4bf06798
    ) -> plt.Figure:
        """
        Make a plot of the residuals of the S11 model and the correction data.

        Residuals obtained  via :func:`get_s11_correction_model`

        Returns
        -------
        fig :
            Matplotlib Figure handle.
        """
<<<<<<< HEAD
        if fig is None or ax is None or len(ax) != 4:
            fig, ax = plt.subplots(
                4, 1, sharex=True, gridspec_kw={"hspace": 0.05}, facecolor="w"
=======
        fig, ax = plt.subplots(
            4, 1, sharex=True, gridspec_kw={"hspace": 0.05}, facecolor="w"
        )
        for axx in ax:
            axx.xaxis.set_ticks(
                [50, 60, 70, 80, 90, 100, 110, 120, 130, 140, 150, 160, 170, 180],
                minor=[],
>>>>>>> 4bf06798
            )

        if decade_ticks:
            for axx in ax:
                axx.xaxis.set_ticks(
                    [50, 60, 70, 80, 90, 100, 110, 120, 130, 140, 150, 160, 170, 180],
                    minor=[],
                )
                axx.grid(True)
        ax[-1].set_xlabel("Frequency [MHz]")

        corr = self.s11_correction
        model = self.s11_model
        model = model(self.freq.freq)

        ax[0].plot(
            self.freq.freq, 20 * np.log10(np.abs(model)), color=color_abs, label=label
        )
        if ylabels:
            ax[0].set_ylabel(r"$|S_{11}|$")

        ax[1].plot(self.freq.freq, np.abs(model) - np.abs(corr), color_diff)
        if ylabels:
            ax[1].set_ylabel(r"$\Delta  |S_{11}|$")

        ax[2].plot(
            self.freq.freq, np.unwrap(np.angle(model)) * 180 / np.pi, color=color_abs
        )
        if ylabels:
            ax[2].set_ylabel(r"$\angle S_{11}$")

        ax[3].plot(
            self.freq.freq,
            np.unwrap(np.angle(model)) - np.unwrap(np.angle(corr)),
            color_diff,
        )
        if ylabels:
            ax[3].set_ylabel(r"$\Delta \angle S_{11}$")

        if title is None:
            title = f"{self.load_name} Reflection Coefficient Models"

        if title:
            fig.suptitle(f"{self.load_name} Reflection Coefficient Models", fontsize=14)
        if label:
            ax[0].legend()

        return fig


class LNA(SwitchCorrection):
    def __init__(
        self, load_s11: io.ReceiverReading, resistance: float = 50.009, **kwargs
    ):
        """A special case of :class:`SwitchCorrection` for the LNA.

        Parameters
        ----------
        load_s11 : :class:`io.ReceiverReading`
            The Receiver Reading S11 measurements.
        resistance : float
            The resistance of the receiver.
        kwargs :
            All other arguments passed to :class:`SwitchCorrection`.
        """
        super().__init__(load_s11=load_s11, resistance=resistance, **kwargs)
        self.load_name = "lna"
        self.repeat_num = self.load_s11.repeat_num

    @classmethod
    def from_path(
        cls,
        path: [str, Path],
        repeat_num_load: int = 1,
        repeat_num_switch: int = 1,
        run_num_load: int = None,
        run_num_switch: int = None,
        **kwargs,
    ):
        """
        Create an instance from a given path.

        Parameters
        ----------
        path : str or Path
            Path to overall Calibration Observation.
        run_num_load : int
            The run to use for the LNA (default latest available).
        run_num_switch : int
            The run to use for the switching state (default lastest available).
        kwargs
            All other arguments passed through to :class:`SwitchCorrection`.

        Returns
        -------
        lna : :class:`LNA`
            The LNA object.
        """
        path = Path(path)
        load_s11 = io.ReceiverReading(
            path=path / "S11" / f"ReceiverReading{repeat_num_load:02}",
            run_num=run_num_load,
            fix=False,
        )

        internal_switch = io.SwitchingState(
            path=path / "S11" / f"SwitchingState{repeat_num_switch:02}",
            run_num=run_num_switch,
        )
        return cls(load_s11, internal_switch=internal_switch, **kwargs)

    @cached_property
    def external(self):
        """VNA S11 measurements for the load."""
        return S1P(
            self.load_s11.children["receiverreading"],
            f_low=self.freq.freq.min(),
            f_high=self.freq.freq.max(),
        )

    @cached_property
    def switch_corrections(self):
        """Switch corrections of the LNA."""
        # Models of standards
        oa, sa, la = rc.agilent_85033E(self.freq.freq, self.resistance, match_delay=1)

        # Correction at switch
        return rc.de_embed(
            oa, sa, la, self.open.s11, self.short.s11, self.match.s11, self.external.s11
        )[0]

    @cached_property
    def s11_correction(self):
        """Alias of :attr:`switch_corrections`."""
        return self.switch_corrections


class LoadSpectrum:
    def __init__(
        self,
        spec_obj: List[io.Spectrum],
        resistance_obj: io.Resistance,
        switch_correction: Optional[SwitchCorrection] = None,
        f_low: float = 40.0,
        f_high: Optional[float] = None,
        ignore_times_percent: float = 5.0,
        rfi_removal: str = "1D2D",
        rfi_kernel_width_time: int = 16,
        rfi_kernel_width_freq: int = 16,
        rfi_threshold: float = 6,
        cache_dir: Optional[Union[str, Path]] = None,
    ):
        """A class representing a measured spectrum from some Load.

        Parameters
        ----------
        spec_obj : :class:`io.Spectrum`
            The base Spectrum object defining the on-disk spectra.
        resistance_obj : :class:`io.Resistance`
            The base Resistance object defining the on-disk resistance measurements.
        switch_correction : :class:`SwitchCorrection`
            A `SwitchCorrection` for this particular load. If not given, will be
            constructed automatically.
        f_low : float
            Minimum frequency to keep.
        f_high : float
            Maximum frequency to keep.
        ignore_times_percent : float
            Must be between 0 and 100. Number of time-samples in a file to reject
            from the start of the file.
        rfi_removal : str
            Either '1D', '2D' or '1D2D'. If given, will perform median and mean-filtered
            xRFI over either the
            2D waterfall, or integrated 1D spectrum. The latter is usually reasonable
            for calibration sources, while the former is good for field data. "1D2D"
            is a hybrid approach in which the variance per-frequency is determined
            from the 2D data, but filtering occurs only over frequency.
        rfi_kernel_width_time : int
            The kernel width for the detrending of data for
            RFI removal in the time dimension (only used if `rfi_removal` is "2D").
        rfi_kernel_width_freq : int
            The kernel width for the detrending of data for
            RFI removal in the frequency dimension.
        rfi_threshold : float
            The threshold (in equivalent standard deviation units) above which to
            flag data as RFI.
        cache_dir : str or Path
            An alternative directory in which to load/save cached reduced files. By
            default, the same as the path to the .mat files. If you don't have
            write permission there, it may be useful to use an alternative path.
        """
        self.spec_obj = spec_obj
        self.resistance_obj = resistance_obj

        self.load_name = self.spec_obj[0].load_name
        assert (
            self.load_name == self.resistance_obj.load_name
        ), "spec and resistance load_name must be the same"

        self.spec_files = (spec_obj.path for spec_obj in self.spec_obj)
        self.resistance_file = self.resistance_obj.path

        self.run_num = self.spec_obj[0].run_num

        self.cache_dir = Path(cache_dir or ".")

        self.rfi_kernel_width_time = rfi_kernel_width_time
        self.rfi_kernel_width_freq = rfi_kernel_width_freq
        self.rfi_threshold = rfi_threshold

        assert rfi_removal in [
            "1D",
            "2D",
            "1D2D",
            False,
            None,
        ], "rfi_removal must be either '1D', '2D', '1D2D, or False/None"

        self.rfi_removal = rfi_removal

        self.switch_correction = switch_correction

        self.ignore_times_percent = ignore_times_percent
        self.freq = EdgesFrequencyRange(f_low=f_low, f_high=f_high)

    @classmethod
    def from_load_name(
        cls,
        load_name: str,
        direc: [str, Path],
        run_num: Optional[int] = None,
        filetype: Optional[str] = None,
        **kwargs,
    ):
        """Instantiate the class from a given load name and directory.

        Parameters
        ----------
        load_name : str
            The load name (one of 'ambient', 'hot_load', 'open' or 'short').
        direc : str or Path
            The top-level calibration observation directory.
        run_num : int
            The run number to use for the spectra.
        filetype : str
            The filetype to look for (acq or h5).
        kwargs :
            All other arguments to :class:`LoadSpectrum`.

        Returns
        -------
        :class:`LoadSpectrum`.
        """
        direc = Path(direc)

        spec = io.Spectrum.from_load(
            load=load_name, direc=direc / "Spectra", run_num=run_num, filetype=filetype
        )
        res = io.Resistance.from_load(
            load=load_name,
            direc=direc / "Resistance",
            run_num=run_num,
            filetype=filetype,
        )
        return cls(spec_obj=spec, resistance_obj=res, **kwargs)

    @cached_property
    def averaged_Q(self) -> np.ndarray:
        """Ratio of powers, Q = (P_source - P_load)/(P_noise - P_load), averaged over time."""
        # TODO: should also get weights!
        spec = self._ave_and_var_spec[0]["Q"]

        if self.rfi_removal == "1D":
            flags, _ = xrfi.xrfi_medfilt(
                spec, threshold=self.rfi_threshold, kf=self.rfi_kernel_width_freq
            )
            spec[flags] = np.nan
        return spec

    @property
    def variance_Q(self) -> np.ndarray:
        """Variance of Q across time (see averaged_Q)."""
        return self._ave_and_var_spec[1]["Q"]

    @property
    def averaged_spectrum(self) -> np.ndarray:
        """T* = T_noise * Q  + T_load."""
        return self.averaged_Q * 400 + 300

    @property
    def variance_spectrum(self) -> np.ndarray:
        """Variance of uncalibrated spectrum across time (see averaged_spectrum)."""
        return self.variance_Q * 400 ** 2

    @property
    def ancillary(self) -> dict:
        """Ancillary measurement data."""
        return [d.data["meta"] for d in self.spec_obj]

    @property
    def averaged_p0(self) -> np.ndarray:
        """Power of the load, averaged over time."""
        return self._ave_and_var_spec[0]["p0"]

    @property
    def averaged_p1(self) -> np.ndarray:
        """Power of the noise-source, averaged over time."""
        return self._ave_and_var_spec[0]["p1"]

    @property
    def averaged_p2(self) -> np.ndarray:
        """Power of the load plus noise-source, averaged over time."""
        return self._ave_and_var_spec[0]["p2"]

    @property
    def variance_p0(self) -> np.ndarray:
        """Variance of the load, averaged over time."""
        return self._ave_and_var_spec[1]["p0"]

    @property
    def variance_p1(self) -> np.ndarray:
        """Variance of the noise-source, averaged over time."""
        return self._ave_and_var_spec[1]["p1"]

    @property
    def variance_p2(self) -> np.ndarray:
        """Variance of the load plus noise-source, averaged over time."""
        return self._ave_and_var_spec[1]["p2"]

    def _get_integrated_filename(self):
        """Determine the relevant unique filename for the reduced data  for this instance."""
        params = (
            self.rfi_threshold,
            self.rfi_kernel_width_time,
            self.rfi_kernel_width_freq,
            self.rfi_removal,
            self.ignore_times_percent,
            self.freq.min,
            self.freq.max,
            tuple(path.name for path in self.spec_files),
        )
        hsh = md5(str(params).encode()).hexdigest()

        return self.cache_dir / f"{self.load_name}_{hsh}.h5"

    @cached_property
    def _ave_and_var_spec(self):
        """Get the mean and variance of the spectra."""
        fname = self._get_integrated_filename()

        kinds = ["p0", "p1", "p2", "Q"]
        if fname.exists():
            logger.info(
                f"Reading in previously-created integrated {self.load_name} spectra..."
            )
            means = {}
            variances = {}
            with h5py.File(fname, "r") as fl:
                for kind in kinds:
                    means[kind] = fl[kind + "_mean"][...]
                    variances[kind] = fl[kind + "_var"][...]
            return means, variances

        logger.info(f"Reducing {self.load_name} spectra...")
        spectra = self.get_spectra()

        means = {}
        variances = {}
        for key, spec in spectra.items():
            # Weird thing where there are zeros in the spectra.
            spec[spec == 0] = np.nan

            mean = np.nanmean(spec, axis=1)
            var = np.nanvar(spec, axis=1)

            if self.rfi_removal == "1D2D":
                nsample = np.sum(~np.isnan(spec), axis=1)
                varfilt = xrfi.flagged_filter(
                    var, size=2 * self.rfi_kernel_width_freq + 1
                )
                resid = mean - xrfi.flagged_filter(
                    mean, size=2 * self.rfi_kernel_width_freq + 1
                )
                flags = np.logical_or(
                    resid > self.rfi_threshold * np.sqrt(varfilt / nsample),
                    var - varfilt
                    > self.rfi_threshold * np.sqrt(2 * varfilt ** 2 / (nsample - 1)),
                )

                mean[flags] = np.nan
                var[flags] = np.nan

            means[key] = mean
            variances[key] = var

        if not self.cache_dir.exists():
            self.cache_dir.mkdir()

        with h5py.File(fname, "w") as fl:
            logger.info(f"Saving reduced spectra to cache at {fname}")
            for kind in kinds:
                fl[kind + "_mean"] = means[kind]
                fl[kind + "_var"] = variances[kind]

        return means, variances

    def get_spectra(self) -> dict:
        """Read all spectra and remove RFI.

        Returns
        -------
        dict :
            A dictionary with keys being different powers (p1, p2, p3, Q), and values
            being ndarrays.
        """
        spec = self._read_spectrum()

        if self.rfi_removal == "2D":
            for key, val in spec.items():
                # Need to set nans and zeros to inf so that median/mean detrending can work.
                val[np.isnan(val)] = np.inf

                if key != "Q":
                    val[val == 0] = np.inf

                flags, _ = xrfi.xrfi_medfilt(
                    val,
                    threshold=self.rfi_threshold,
                    kt=self.rfi_kernel_width_time,
                    kf=self.rfi_kernel_width_freq,
                )
                val[flags] = np.nan
                spec[key] = val
        return spec

    def _read_spectrum(self) -> dict:
        """
        Read the contents of the spectrum files into memory.

        Removes a starting percentage of times, and masks out certain frequencies.

        Returns
        -------
        dict :
            A dictionary of the contents of the file. Usually p0, p1, p2 (un-normalised
            powers of source, load, and load+noise respectively), and ant_temp (the
            uncalibrated, but normalised antenna temperature).
        """
        data = [spec_obj.data for spec_obj in self.spec_obj]

        n_times = sum(len(d["time_ancillary"]["times"]) for d in data)
        out = {
            "p0": np.empty((len(self.freq.freq), n_times)),
            "p1": np.empty((len(self.freq.freq), n_times)),
            "p2": np.empty((len(self.freq.freq), n_times)),
            "Q": np.empty((len(self.freq.freq), n_times)),
        }

        index_start_spectra = int((self.ignore_times_percent / 100) * n_times)
        for key, val in out.items():
            nn = 0
            for d in data:
                n = len(d["time_ancillary"]["times"])
                val[:, nn : (nn + n)] = d["spectra"][key][self.freq.mask]
                nn += n

            out[key] = val[:, index_start_spectra:]

        return out

    @cached_property
    def thermistor(self) -> np.ndarray:
        """The thermistor readings."""
        ary = self.resistance_obj.read()[0]

        return ary[int((self.ignore_times_percent / 100) * len(ary)) :]

    @cached_property
    def thermistor_temp(self):
        """The associated thermistor temperature in K."""
        return rcf.temperature_thermistor(self.thermistor["load_resistance"])

    @cached_property
    def temp_ave(self):
        """Average thermistor temperature (over time and frequency)."""
        return np.nanmean(self.thermistor_temp)

    def write(self, path=None):
        """
        Write a HDF5 file containing the contents of the LoadSpectrum.

        Parameters
        ----------
        path : str
            Directory into which to save the file, or full path to file.
            If a directory, filename will be <load_name>_averaged_spectrum.h5.
            Default is current directory.
        """
        path = Path(path or ".")

        # Allow to pass in a directory name *or* full path.
        if path.is_dir():
            path /= f"{self.load_name}_averaged_spectrum.h5"

        with h5py.File(path, "w") as fl:
            fl.attrs["load_name"] = self.load_name
            fl["freq"] = self.freq.freq
            fl["averaged_raw_spectrum"] = self.averaged_spectrum
            fl["temperature"] = self.thermistor_temp

    def plot(
        self, thermistor=False, fig=None, ax=None, xlabel=True, ylabel=True, **kwargs
    ):
        """
        Make a plot of the averaged uncalibrated spectrum associated with this load.

        Parameters
        ----------
        thermistor : bool
            Whether to plot the thermistor temperature on the same axis.
        fig : Figure
            Optionally, pass a matplotlib figure handle which will be used to plot.
        ax : Axis
            Optional, pass a matplotlib Axis handle which will be added to.
        xlabel : bool
            Whether to make an x-axis label.
        ylabel : bool
            Whether to plot the y-axis label
        kwargs :
            All other arguments are passed to `plt.subplots()`.
        """
        if fig is None:
            fig, ax = plt.subplots(
                1, 1, facecolor=kwargs.pop("facecolor", "white"), **kwargs
            )

        if thermistor:
            ax.plot(self.freq.freq, self.thermistor_temp)
            if ylabel:
                ax.set_ylabel("Temperature [K]")
        else:
            ax.plot(self.freq.freq, self.averaged_spectrum)
            if ylabel:
                ax.set_ylabel("$T^*$ [K]")

        ax.grid(True)
        if xlabel:
            ax.set_xlabel("Frequency [MHz]")


class HotLoadCorrection:

    _kinds = {"s11": 0, "s12": 1, "s22": 2}

    def __init__(
        self,
        path: [str, Path] = None,
        f_low: [float, None] = None,
        f_high: [float, None] = None,
    ):
        """
        Corrections for the hot load.

        Measurements required to define the HotLoad temperature, from Monsalve et al.
        (2017), Eq. 8+9.

        Parameters
        ----------
        path : str or Path, optional
            Path to a file containing measurements of the semi-rigid cable reflection
            parameters (historically, `semi_rigid_s_parameters_WITH_HEADER.txt`)
        f_low, f_high : float
            Lowest/highest frequency to retain from measurements.
        """
        self.path = (
            Path(path)
            if path
            else Path(__file__).parent / "data/semi_rigid_s_parameters_WITH_HEADER.txt"
        )

        data = np.genfromtxt(self.path)

        f = data[:, 0]
        self.freq = FrequencyRange(f, f_low, f_high)
        self.data = data[self.freq.mask, 1::2] + 1j * data[self.freq.mask, 2::2]

    def _get_model_part(self, kind: str, mag: bool = True):
        """
        Compute an evaluated S11 model, having fit to the data.

        Parameters
        ----------
        kind : str
            String specifying whether to get s11, s12, or s22.
        mag : bool
            Whether to return the magnitude (otherwise, the angle)

        Returns
        -------
        array_like : The model S-parameter
        """
        d = self.data[:, self._kinds[kind]]
        d = np.abs(d) if mag else np.unwrap(np.angle(d))
        mag = mdl.ModelFit(
            "polynomial", xdata=self.freq.freq_recentred, ydata=d, n_terms=21
        )

        def out(f):
            ff = self.freq.normalize(f)
            return mag.evaluate(ff)

        return out

    def _get_model_kind(self, kind):
        mag = self._get_model_part(kind)
        ang = self._get_model_part(kind, False)

        def out(f):
            a = ang(f)
            return mag(f) * (np.cos(a) + 1j * np.sin(a))

        return out

    @cached_property
    def s11_model(self):
        """The reflection coefficient."""
        return self._get_model_kind("s11")

    @cached_property
    def s12_model(self):
        """The transmission coefficient."""
        return self._get_model_kind("s12")

    @cached_property
    def s22_model(self):
        """The reflection coefficient from the other side."""
        return self._get_model_kind("s22")

    def power_gain(
        self, freq: np.ndarray, hot_load_s11: SwitchCorrection
    ) -> np.ndarray:
        """
        Calculate the power gain.

        Parameters
        ----------
        freq : np.ndarray
            The frequencies.
        hot_load_s11 : :class:`SwitchCorrection`
            The S11 of the hot load.

        Returns
        -------
        gain : np.ndarray
            The power gain as a function of frequency.
        """
        assert isinstance(
            hot_load_s11, SwitchCorrection
        ), "hot_load_s11 must be a switch correction"
        assert (
            hot_load_s11.load_name == "hot_load"
        ), "hot_load_s11 must be a hot_load s11"

        return self.get_power_gain(
            {
                "s11": self.s11_model(freq),
                "s12s21": self.s12_model(freq),
                "s22": self.s22_model(freq),
            },
            hot_load_s11.s11_model(freq),
        )

    @staticmethod
    def get_power_gain(
        semi_rigid_sparams: dict, hot_load_s11: np.ndarray
    ) -> np.ndarray:
        """Define Eq. 9 from M17.

        Parameters
        ----------
        semi_rigid_sparams : dict
            A dictionary of reflection coefficient measurements as a function of frequency
            for the semi rigid cable.
        hot_load_s11 : array-like
            The S11 measurement of the hot_load.

        Returns
        -------
        gain : np.ndarray
            The power gain.
        """
        rht = rc.gamma_de_embed(
            semi_rigid_sparams["s11"],
            semi_rigid_sparams["s12s21"],
            semi_rigid_sparams["s22"],
            hot_load_s11,
        )

        return (
            np.abs(semi_rigid_sparams["s12s21"])
            * (1 - np.abs(rht) ** 2)
            / (
                (np.abs(1 - semi_rigid_sparams["s11"] * rht)) ** 2
                * (1 - np.abs(hot_load_s11) ** 2)
            )
        )


class Load:
    def __init__(
        self,
        spectrum: LoadSpectrum,
        reflections: SwitchCorrection,
        hot_load_correction: [HotLoadCorrection, None] = None,
        ambient: [LoadSpectrum, None] = None,
    ):
        """Wrapper class containing all relevant information for a given load.

        Parameters
        ----------
        spectrum : :class:`LoadSpectrum`
            The spectrum for this particular load.
        reflections : :class:`SwitchCorrection`
            The S11 measurements for this particular load.
        hot_load_correction : :class:`HotLoadCorrection`
            If this is a hot load, provide a hot load correction.
        ambient : :class:`LoadSpectrum`
            If this is a hot load, need to provide an ambient spectrum to correct it.
        """
        assert isinstance(spectrum, LoadSpectrum), "spectrum must be a LoadSpectrum"
        assert isinstance(
            reflections, SwitchCorrection
        ), "spectrum must be a SwitchCorrection"
        assert spectrum.load_name == reflections.load_name

        self.spectrum = spectrum
        self.reflections = reflections
        self.load_name = spectrum.load_name

        if self.load_name == "hot_load":
            self._correction = hot_load_correction
            self._ambient = ambient

    @classmethod
    def from_path(
        cls,
        path: [str, Path],
        load_name: str,
        f_low: [float, None] = None,
        f_high: [float, None] = None,
        reflection_kwargs: [dict, None] = None,
        spec_kwargs: [dict, None] = None,
    ):
        """
        Define a full :class:`Load` from a path and name.

        Parameters
        ----------
        path : str or Path
            Path to the top-level calibration observation.
        load_name : str
            Name of a load to define.
        f_low, f_high : float
            Min/max frequencies to keep in measurements.
        reflection_kwargs : dict
            Extra arguments to pass through to :class:`SwitchCorrection`.
        spec_kwargs : dict
            Extra arguments to pass through to :class:`LoadSpectrum`.

        Returns
        -------
        load : :class:`Load`
            The load object, containing all info about spectra and S11's for that load.
        """
        if not spec_kwargs:
            spec_kwargs = {}
        if not reflection_kwargs:
            reflection_kwargs = {}

        spec = LoadSpectrum.from_load_name(
            load_name, path, f_low=f_low, f_high=f_high, **spec_kwargs,
        )

        refl = SwitchCorrection.from_path(
            load_name, path, f_low=f_low, f_high=f_high, **reflection_kwargs,
        )

        return cls(spec, refl)

    @property
    def s11_model(self):
        """The S11 model."""
        return self.reflections.s11_model

    @cached_property
    def temp_ave(self):
        """The average temperature of the thermistor (over frequency and time)."""
        if self.load_name != "hot_load":
            return self.spectrum.temp_ave
        else:
            gain = self._correction.power_gain(self.freq.freq, self.reflections)

            # temperature
            return gain * self.spectrum.temp_ave + (1 - gain) * self._ambient.temp_ave

    @property
    def averaged_Q(self):
        """Averaged power ratio."""
        return self.spectrum.averaged_Q

    @property
    def averaged_spectrum(self):
        """Averaged uncalibrated temperature."""
        return self.spectrum.averaged_spectrum

    @property
    def freq(self):
        """A :class:`FrequencyRange` object corresponding to this measurement."""
        return self.spectrum.freq


class CalibrationObservation:
    _sources = ("ambient", "hot_load", "open", "short")

    def __init__(
        self,
        path: [str, Path],
        semi_rigid_path: [None, str, Path] = None,
        f_low: [None, float] = 40,
        f_high: [None, float] = None,
        run_num: [None, int, dict] = None,
        repeat_num: [None, int, dict] = None,
        resistance_f: float = 50.009,
        cterms: int = 5,
        wterms: int = 7,
        load_kwargs: [None, dict] = None,
        s11_kwargs: [None, dict] = None,
        load_spectra: [None, dict] = None,
        load_s11s: [None, dict] = None,
        compile_from_def: bool = True,
        include_previous: bool = False,
    ):
        """
        A composite object representing a full Calibration Observation.

        This includes spectra of all calibrators, and methods to find the calibration
        parameters. It strictly follows Monsalve et al. (2017) in its formalism.
        While by default the class uses the calibrator sources ("ambient", "hot_load",
        "open", "short"), it can be modified to take other sources by setting
        ``CalibrationObservation._sources`` to a new tuple of strings.

        Parameters
        ----------
        path : str or Path
            Path to the directory containing all relevant measurements. It is assumed
            that in this directory is an `S11`, `Resistance` and `Spectra` directory.
        semi_rigid_path : str or Path, optional
            Path to a file containing S11 measurements for the semi rigid cable. Used to
            correct the hot load S11. Found automatically if not given.
        ambient_temp : int
            Ambient temperature (C) at which measurements were taken.
        f_low : float
            Minimum frequency to keep for all loads (and their S11's). If for some
            reason different frequency bounds are desired per-load, one can pass in
            full load objects through ``load_spectra``.
        f_high : float
            Maximum frequency to keep for all loads (and their S11's). If for some
            reason different frequency bounds are desired per-load, one can pass in
            full load objects through ``load_spectra``.
        run_num : int or dict
            Which run number to use for the calibrators. Default is to use the last run
            for each. Passing an int will attempt to use that run for each source. Pass
            a dict mapping sources to numbers to use different combinations.
        repeat_num : int or dict
            Which repeat number to use for the calibrators. Default is to use the last repeat
            for each. Passing an int will attempt to use that repeat for each source. Pass
            a dict mapping sources to numbers to use different combinations.
        resistance_f : float
            Female resistance (Ohms). Used for the LNA S11.
        cterms : int
            The number of terms to use for the polynomial fits to the calibration
            functions.
        wterms : int
            The number of terms to use for the polynomial fits to the noise-wave
            calibration functions.
        load_kwargs : dict
            Keyword arguments used to instantiate the calibrator :class:`LoadSpectrum`
            objects. See its documentation for relevant parameters. Parameters specified
            here are used for _all_ calibrator sources.
        s11_kwargs : dict
            Keyword arguments used to instantiate the calibrator :class:`SwitchCorrection`
            objects. See its documentation for relevant parameters. Parameters specified
            here are used for _all_ calibrator sources.
        load_spectra : dict
            A dictionary mapping load names of calibration sources (eg. ambient, short)
            to either :class:`LoadSpectrum` instances or dictionaries of keywords to
            instantiate those objects. Useful for individually specifying
            properties of each load separately. Values in these dictionaries (if supplied)
            over-ride those given in ``load_kwargs`` (but values in ``load_kwargs`` are
            still used if not over-ridden).
        load_s11s : dict
            A dictionary mapping load names of calibration sources (eg. ambient, short)
            to :class:`SwitchCorrection` instances or dictionaries of keywords to
            instantiate those objects. Useful for individually specifying
            properties of each load separately. Values in these dictionaries (if supplied)
            over-ride those given in ``s11_kwargs`` (but values in ``s11_kwargs`` are
            still used if not over-ridden).
        compile_from_def : bool
            Whether to attempt compiling a virtual observation from a ``definition.yaml``
            inside the observation directory. This is the default behaviour, but can
            be turned off to enforce that the current directory should be used directly.
        include_previous : bool
            Whether to include the previous observation by default to supplement this one
            if required files are missing.

        Examples
        --------
        This will setup an observation with all default options applied:

        >>> path = '/data5/edges/data/CalibrationObservations/Receiver01/Receiver01_25C_2019_11_26_040_to_200MHz'
        >>> calobs = CalibrationObservation(path)

        To specify some options for constructing the various calibrator load spectra:

        >>> calobs = CalibrationObservation(path, load_kwargs={"cache_dir":".", "ignore_times_percent": 50})

        But if we typically wanted 50% of times ignored, but in one special case we'd like 80%:

        >>> calobs = CalibrationObservation(path, load_kwargs={"cache_dir":".", "ignore_times_percent": 50},
        >>>                                 load_spectra={"short": {"ignore_times_percent": 80}})

        """
        load_spectra = load_spectra or {}
        load_s11s = load_s11s or {}
        load_kwargs = load_kwargs or {}
        s11_kwargs = s11_kwargs or {}
        assert all(name in self._sources for name in load_spectra)
        assert all(name in self._sources for name in load_s11s)

        self.io = io.CalibrationObservation(
            path,
            run_num=run_num,
            repeat_num=repeat_num,
            fix=False,
            compile_from_def=compile_from_def,
            include_previous=include_previous,
        )
        self.compiled_from_def = compile_from_def
        self.previous_included = include_previous

        self.path = Path(self.io.path)

        hot_load_correction = HotLoadCorrection(semi_rigid_path, f_low, f_high,)

        self._loads = {}
        for source in self._sources:
            load = load_spectra.get(source, {})

            if isinstance(load, dict):
                load = LoadSpectrum(
                    spec_obj=getattr(self.io.spectra, source),
                    resistance_obj=getattr(self.io.resistance, source),
                    f_low=f_low,
                    f_high=f_high,
                    **{**load_kwargs, **load},
                )

            # Ensure that we finally have a LoadSpectrum
            if not isinstance(load, LoadSpectrum):
                raise TypeError("load_spectra must be a dict of LoadSpectrum or dicts.")

            refl = load_s11s.get(source, {})

            if isinstance(refl, dict):
                refl = SwitchCorrection(
                    getattr(self.io.s11, source),
                    self.io.s11.switching_state,
                    f_low=f_low,
                    f_high=f_high,
                    **{**s11_kwargs, **refl},
                )

            if source == "hot_load":
                self._loads[source] = Load(
                    load,
                    refl,
                    hot_load_correction=hot_load_correction,
                    ambient=self._loads["ambient"].spectrum,
                )
            else:
                self._loads[source] = Load(load, refl)

        for name, load in self._loads.items():
            setattr(self, name, load)

        self.lna = LNA(
            self.io.s11.receiver_reading,
            internal_switch=self.io.s11.switching_state,
            f_low=f_low,
            f_high=f_high,
            resistance=resistance_f,
        )

        # We must use the most restricted frequency range available from all available
        # sources as well as the LNA.
        fmin = max(
            sum(
                (
                    [load.spectrum.freq.min, load.reflections.freq.min]
                    for load in self._loads.values()
                ),
                [],
            )
            + [self.lna.freq.min]
        )

        fmax = min(
            sum(
                (
                    [load.spectrum.freq.max, load.reflections.freq.max]
                    for load in self._loads.values()
                ),
                [],
            )
            + [self.lna.freq.max]
        )

        if fmax <= fmin:
            raise ValueError(
                "The inputs loads and S11s have non-overlapping frequency ranges!"
            )

        self.freq = EdgesFrequencyRange(f_low=fmin, f_high=fmax)

        # Now make everything actually consistent in its frequency range.
        for load in self._loads.values():
            load.spectrum.freq = self.freq

        self.cterms = cterms
        self.wterms = wterms

    def new_load(
        self,
        load_name: str,
        run_num_spec: Optional[Union[dict, int]] = None,
        run_num_load: Optional[Union[dict, int]] = None,
        reflection_kwargs: Optional[dict] = None,
        spec_kwargs: Optional[dict] = None,
    ):
        """Create a new load with the given load name, from files inside the current observation.

        Parameters
        ----------
        load_name : str
            The name of the load ('ambient', 'hot_load', 'open', 'short').
        run_num_spec : dict or int
            Run number to use for the spectrum.
        run_num_load : dict or int
            Run number to use for the load's S11.
        reflection_kwargs : dict
            Keyword arguments to construct the :class:`SwitchCorrection`.
        spec_kwargs : dict
            Keyword arguments to construct the :class:`LoadSpectrum`.
        """
        reflection_kwargs = reflection_kwargs or {}
        spec_kwargs = spec_kwargs or {}

        # Fill up kwargs with keywords from this instance
        if "resistance" not in reflection_kwargs:
            reflection_kwargs["resistance"] = self.open.reflections.resistance
        for key in [
            "ignore_times_percent",
            "rfi_removal",
            "rfi_kernel_width_freq",
            "rfi_kernel_width_time",
            "rfi_threshold",
            "cache_dir",
        ]:
            if key not in spec_kwargs:
                spec_kwargs[key] = getattr(self.open.spectrum, key)

        reflection_kwargs["run_num_load"] = run_num_load
        reflection_kwargs["repeat_num_switch"] = self.io.s11.switching_state.repeat_num
        reflection_kwargs["run_num_switch"] = self.io.s11.switching_state.run_num
        spec_kwargs["run_num"] = run_num_spec

        return Load.from_path(
            path=self.io.path,
            load_name=load_name,
            f_low=self.freq.min,
            f_high=self.freq.max,
            reflection_kwargs=reflection_kwargs,
            spec_kwargs=spec_kwargs,
        )

    def plot_raw_spectra(self, fig=None, ax=None) -> plt.Figure:
        """
        Plot raw uncalibrated spectra for all calibrator sources.

        Parameters
        ----------
        fig : :class:`plt.Figure`
            A matplotlib figure on which to make the plot. By default creates a new one.
        ax : :class:`plt.Axes`
            A matplotlib Axes on which to make the plot. By default creates a new one.

        Returns
        -------
        fig : :class:`plt.Figure`
            The figure on which the plot was made.
        """
        if fig is None and ax is None:
            fig, ax = plt.subplots(
                len(self._sources), 1, sharex=True, gridspec_kw={"hspace": 0.05}
            )

        for i, (name, load) in enumerate(self._loads.items()):
            load.spectrum.plot(
                fig=fig, ax=ax[i], xlabel=(i == (len(self._sources) - 1))
            )
            ax[i].set_title(name)

        return fig

    def plot_s11_models(self, **kwargs):
        """
        Plot residuals of S11 models for all sources.

        Returns
        -------
        dict:
            Each entry has a key of the source name, and the value is a matplotlib figure.
        """
        out = {
            name: source.reflections.plot_residuals(**kwargs)
            for name, source in self._loads.items()
        }
        out.update({"lna": self.lna.plot_residuals(**kwargs)})
        return out

    @cached_property
    def s11_correction_models(self):
        """Dictionary of S11 correction models, one for each source."""
        return {
            name: source.s11_model(self.freq.freq)
            for name, source in self._loads.items()
        }

    @cached_property
    def _calibration_coefficients(self):
        """The calibration polynomials, C1, C2, Tunc, Tcos, Tsin, evaluated at `freq.freq`."""
        scale, off, Tu, TC, TS = rcf.get_calibration_quantities_iterative(
            self.freq.freq_recentred,
            temp_raw={k: source.averaged_spectrum for k, source in self._loads.items()},
            gamma_rec=self.lna.s11_model(self.freq.freq),
            gamma_ant=self.s11_correction_models,
            temp_ant={k: source.temp_ave for k, source in self._loads.items()},
            cterms=self.cterms,
            wterms=self.wterms,
        )
        return scale, off, Tu, TC, TS

    @cached_property
    def C1_poly(self):  # noqa: N802
        """`np.poly1d` object describing the Scaling calibration coefficient C1.

        The polynomial is defined to act on normalized frequencies such that `freq.min`
        and `freq.max` map to -1 and 1 respectively. Use :func:`~C1` as a direct function
        on frequency.
        """
        return self._calibration_coefficients[0]

    @cached_property
    def C2_poly(self):  # noqa: N802
        """`np.poly1d` object describing the offset calibration coefficient C2.

        The polynomial is defined to act on normalized frequencies such that `freq.min`
        and `freq.max` map to -1 and 1 respectively. Use :func:`~C2` as a direct function
        on frequency.
        """
        return self._calibration_coefficients[1]

    @cached_property
    def Tunc_poly(self):  # noqa: N802
        """`np.poly1d` object describing the uncorrelated noise-wave parameter, Tunc.

        The polynomial is defined to act on normalized frequencies such that `freq.min`
        and `freq.max` map to -1 and 1 respectively. Use :func:`~Tunc` as a direct function
        on frequency.
        """
        return self._calibration_coefficients[2]

    @cached_property
    def Tcos_poly(self):  # noqa: N802
        """`np.poly1d` object describing the cosine noise-wave parameter, Tcos.

        The polynomial is defined to act on normalized frequencies such that `freq.min`
        and `freq.max` map to -1 and 1 respectively. Use :func:`~Tcos` as a direct function
        on frequency.
        """
        return self._calibration_coefficients[3]

    @cached_property
    def Tsin_poly(self):  # noqa: N802
        """`np.poly1d` object describing the sine noise-wave parameter, Tsin.

        The polynomial is defined to act on normalized frequencies such that `freq.min`
        and `freq.max` map to -1 and 1 respectively. Use :func:`~Tsin` as a direct function
        on frequency.
        """
        return self._calibration_coefficients[4]

    def C1(self, f: Optional[Union[float, np.ndarray]] = None):  # noqa: N802
        """
        Scaling calibration parameter.

        Parameters
        ----------
        f : array-like
            The frequencies at which to evaluate C1. By default, the frequencies of this
            instance.
        """
        fnorm = self.freq.freq_recentred if f is None else self.freq.normalize(f)
        return self.C1_poly(fnorm)

    def C2(self, f: Optional[Union[float, np.ndarray]] = None):  # noqa: N802
        """
        Offset calibration parameter.

        Parameters
        ----------
        f : array-like
            The frequencies at which to evaluate C2. By default, the frequencies of this
            instance.
        """
        fnorm = self.freq.freq_recentred if f is None else self.freq.normalize(f)
        return self.C2_poly(fnorm)

    def Tunc(self, f: Optional[Union[float, np.ndarray]] = None):  # noqa: N802
        """
        Uncorrelated noise-wave parameter.

        Parameters
        ----------
        f : array-like
            The frequencies at which to evaluate Tunc. By default, the frequencies of this
            instance.
        """
        fnorm = self.freq.freq_recentred if f is None else self.freq.normalize(f)
        return self.Tunc_poly(fnorm)

    def Tcos(self, f: Optional[Union[float, np.ndarray]] = None):  # noqa: N802
        """
        Cosine noise-wave parameter.

        Parameters
        ----------
        f : array-like
            The frequencies at which to evaluate Tcos. By default, the frequencies of this
            instance.
        """
        fnorm = self.freq.freq_recentred if f is None else self.freq.normalize(f)
        return self.Tcos_poly(fnorm)

    def Tsin(self, f: Optional[Union[float, np.ndarray]] = None):  # noqa: N802
        """
        Sine noise-wave parameter.

        Parameters
        ----------
        f : array-like
            The frequencies at which to evaluate Tsin. By default, the frequencies of this
            instance.
        """
        fnorm = self.freq.freq_recentred if f is None else self.freq.normalize(f)
        return self.Tsin_poly(fnorm)

    def get_linear_coefficients(self, load: [Load, str]):
        """
        Calibration coefficients a,b such that T = aT* + b (derived from Eq. 7).

        Parameters
        ----------
        load : str or :class:`Load`
            The load for which to get the linear coefficients.
        """
        load = self._load_str_to_load(load)
        return rcf.get_linear_coefficients(
            load.s11_model(self.freq.freq),
            self.lna.s11_model(self.freq.freq),
            self.C1(self.freq.freq),
            self.C2(self.freq.freq),
            self.Tunc(self.freq.freq),
            self.Tcos(self.freq.freq),
            self.Tsin(self.freq.freq),
            t_load=300,
        )

    def calibrate(self, load: [Load, str]):
        """
        Calibrate the temperature of a given load.

        Parameters
        ----------
        load : :class:`Load` or str
            The load to calibrate.

        Returns
        -------
        array : calibrated antenna temperature in K, len(f).
        """
        load = self._load_str_to_load(load)
        a, b = self.get_linear_coefficients(load)
        return a * load.averaged_spectrum + b

    def _load_str_to_load(self, load: [Load, str]):
        if type(load) == str:
            try:
                load = self._loads[load]
            except AttributeError:
                raise AttributeError(
                    "load must be a Load object or a string (one of {ambient,hot_load,open,short}"
                )
        else:
            assert isinstance(
                load, Load
            ), "load must be a Load instance, got the {} {}".format(load, type(Load))
        return load

    def decalibrate(self, temp: np.ndarray, load: [Load, str], freq: np.ndarray = None):
        """
        Decalibrate a temperature spectrum, yielding uncalibrated T*.

        Parameters
        ----------
        temp : array_like
            A temperature spectrum, with the same length as `freq.freq`.
        load : str or :class:`Load`
            The load to calibrate.
        freq : array-like
            The frequencies at which to decalibrate. By default, the frequencies of the
            instance.

        Returns
        -------
        array_like : T*, the normalised uncalibrated temperature.
        """
        if freq is None:
            freq = self.freq.freq

        if freq.min() < self.freq.freq.min():
            warnings.warn(
                "The minimum frequency is outside the calibrated range ({} - {} MHz)".format(
                    self.freq.freq.min(), self.freq.freq.max()
                )
            )

        if freq.min() > self.freq.freq.max():
            warnings.warn(
                "The maximum frequency is outside the calibrated range ({} - {} MHz)".format(
                    self.freq.freq.min(), self.freq.freq.max()
                )
            )

        a, b = self.get_linear_coefficients(load)
        return (temp - b) / a

    def plot_calibrated_temp(
        self,
        load: [Load, str],
        bins: int = 2,
        fig=None,
        ax=None,
        xlabel=True,
        ylabel=True,
    ):
        """
        Make a plot of calibrated temperature for a given source.

        Parameters
        ----------
        load : :class:`~LoadSpectrum` instance
            Source to plot.
        bins : int
            Number of bins to smooth over (std of Gaussian kernel)
        fig : Figure
            Optionally provide a matplotlib figure to add to.
        ax : Axis
            Optionally provide a matplotlib Axis to add to.
        xlabel : bool
            Whether to write the x-axis label
        ylabel : bool
            Whether to write the y-axis label

        Returns
        -------
        fig :
            The matplotlib figure that was created.
        """
        load = self._load_str_to_load(load)

        if fig is None and ax is None:
            fig, ax = plt.subplots(1, 1, facecolor="w")

        # binning
        temp_calibrated = self.calibrate(load)

        if bins > 0:
            freq_ave_cal = convolve(
                temp_calibrated, Gaussian1DKernel(stddev=bins), boundary="extend"
            )
        else:
            freq_ave_cal = temp_calibrated

        rms = np.sqrt(np.mean((freq_ave_cal - np.mean(freq_ave_cal)) ** 2))

        ax.plot(
            self.freq.freq,
            freq_ave_cal,
            label=f"Calibrated {load.spectrum.load_name} [RMS = {rms:.3f}]",
        )

        if load.load_name != "hot_load":
            ax.axhline(load.temp_ave, color="C2", label="Average thermistor temp")
        else:
            ax.plot(
                self.freq.freq,
                load.temp_ave,
                color="C2",
                label="Average thermistor temp",
            )

        ax.set_ylim([np.min(freq_ave_cal), np.max(freq_ave_cal)])
        if xlabel:
            ax.set_xlabel("Frequency [MHz]")

        if ylabel:
            ax.set_ylabel("Temperature [K]")

        plt.ticklabel_format(useOffset=False)
        ax.grid()
        ax.legend()

        return plt.gcf()

    def get_load_residuals(self):
        """Get residuals of the calibrated temperature for a each load."""
        out = {}
        for source in self._sources:
            load = self._load_str_to_load(source)
            cal = self.calibrate(load)
            true = load.temp_ave
            out[source] = cal - true
        return out

    def get_rms(self, smooth: int = 4):
        """Return a dict of RMS values for each source.

        Parameters
        ----------
        smooth : int
            The number of bins over which to smooth residuals before taking the RMS.
        """
        resids = self.get_load_residuals()
        out = {}
        for name, res in resids.items():
            if smooth > 1:
                res = convolve(res, Gaussian1DKernel(stddev=smooth), boundary="extend")
            out[name] = np.sqrt(np.nanmean(res ** 2))
        return out

    def plot_calibrated_temps(self, bins=64, fig=None, ax=None):
        """
        Plot all calibrated temperatures in a single figure.

        Parameters
        ----------
        bins : int
            Number of bins in the smoothed spectrum

        Returns
        -------
        fig :
            Matplotlib figure that was created.
        """
        if fig is None or ax is None or len(ax) != len(self._sources):
            fig, ax = plt.subplots(
                len(self._sources),
                1,
                sharex=True,
                gridspec_kw={"hspace": 0.05},
                figsize=(10, 12),
            )

        for i, source in enumerate(self._sources):
            self.plot_calibrated_temp(
                source,
                bins=bins,
                fig=fig,
                ax=ax[i],
                xlabel=i == (len(self._sources) - 1),
            )

        fig.suptitle("Calibrated Temperatures for Calibration Sources", fontsize=15)
        return fig

    def write_coefficients(self, path: [str, None] = None):
        """
        Save a text file with the derived calibration co-efficients.

        Parameters
        ----------
        path : str
            Directory in which to write the file. The filename starts with `All_cal-params`
            and includes parameters of the class in the filename. By default, current
            directory.
        """
        path = Path(path or ".")

        if path.is_dir():
            path /= (
                f"calibration_parameters_fmin{self.freq.freq.min()}_"
                f"fmax{self.freq.freq.max()}_C{self.cterms}_W{self.wterms}.txt"
            )

        np.savetxt(
            path,
            [
                self.freq.freq,
                self.C1(),
                self.C1(),
                self.Tunc(),
                self.Tcos(),
                self.Tsin(),
            ],
        )

    def plot_coefficients(self, fig=None, ax=None):
        """
        Make a plot of the calibration models, C1, C2, Tunc, Tcos and Tsin.

        Parameters
        ----------
        fig : Figure
            Optionally pass a matplotlib figure to add to.
        ax : Axis
            Optionally pass a matplotlib axis to pass to. Must have 5 axes.
        """
        if fig is None or ax is None:
            fig, ax = plt.subplots(
                5, 1, facecolor="w", gridspec_kw={"hspace": 0.05}, figsize=(10, 9)
            )

        labels = [
            "Scale ($C_1$)",
            "Offset ($C_2$) [K]",
            r"$T_{\rm unc}$ [K]",
            r"$T_{\rm cos}$ [K]",
            r"$T_{\rm sin}$ [K]",
        ]
        for i, (kind, label) in enumerate(
            zip(["C1", "C2", "Tunc", "Tcos", "Tsin"], labels)
        ):
            ax[i].plot(self.freq.freq, getattr(self, kind)())
            ax[i].set_ylabel(label, fontsize=13)
            ax[i].grid()
            plt.ticklabel_format(useOffset=False)

            if i == 4:
                ax[i].set_xlabel("Frequency [MHz]", fontsize=13)

        fig.suptitle("Calibration Parameters", fontsize=15)
        return fig

    def invalidate_cache(self):
        """Invalidate all cached attributes so they must be recalculated."""
        if not hasattr(self, "_cached_"):
            return

        for cache in self._cached_:
            del self.__dict__[cache]

    def update(self, **kwargs):
        """Update the class in-place, invalidating the cache as well.

        Parameters
        ----------
        kwargs :
            All parameters to be updated.
        """
        self.invalidate_cache()
        for k, v in kwargs.items():
            setattr(self, k, v)

    def write(self, filename: [str, Path]):
        """
        Write all information required to calibrate a new spectrum to file.

        Parameters
        ----------
        filename : path
            The filename to write to.
        """
        with h5py.File(filename, "w") as fl:
            # Write attributes
            fl.attrs["path"] = str(self.path)
            fl.attrs["cterms"] = self.cterms
            fl.attrs["wterms"] = self.wterms
            fl.attrs["switch_path"] = str(self.lna.internal_switch.path)
            fl.attrs["switch_run_num"] = self.lna.internal_switch.run_num

            fl["C1"] = self.C1_poly.coefficients
            fl["C2"] = self.C2_poly.coefficients
            fl["Tunc"] = self.Tunc_poly.coefficients
            fl["Tcos"] = self.Tcos_poly.coefficients
            fl["Tsin"] = self.Tsin_poly.coefficients
            fl["frequencies"] = self.freq.freq
            fl["lna_s11_real"] = self.lna.s11_model(self.freq.freq).real
            fl["lna_s11_imag"] = self.lna.s11_model(self.freq.freq).imag


class Calibration:
    def __init__(self, filename: [str, Path]):
        """
        A class defining an interface to a HDF5 file containing calibration information.

        Parameters
        ----------
        filename : str or Path
            The path to the calibration file.
        """
        self.calfile = Path(filename)

        with h5py.File(filename, "r") as fl:
            self.calobs_path = fl.attrs["path"]
            self.cterms = fl.attrs["cterms"]
            self.wterms = fl.attrs["wterms"]

            self.C1_poly = np.poly1d(fl["C1"][...])
            self.C2_poly = np.poly1d(fl["C2"][...])
            self.Tcos_poly = np.poly1d(fl["Tcos"][...])
            self.Tsin_poly = np.poly1d(fl["Tsin"][...])
            self.Tunc_poly = np.poly1d(fl["Tunc"][...])

            self.freq = FrequencyRange(fl["frequencies"][...])
            self._lna_s11_rl = Spline(self.freq.freq, fl["lna_s11_real"][...])
            self._lna_s11_im = Spline(self.freq.freq, fl["lna_s11_imag"][...])

            self.internal_switch = io.SwitchingState(
                fl.attrs["switch_path"], run_num=fl.attrs["switch_run_num"]
            )

    def lna_s11(self, freq=None):
        """Get the LNA S11 at given frequencies."""
        if freq is None:
            freq = self.freq.freq
        return self._lna_s11_rl(freq) + 1j * self._lna_s11_im(freq)

    def C1(self, freq=None):
        """Evaluate the Scale polynomial at given frequencies."""
        if freq is None:
            freq = self.freq.freq
        return self.C1_poly(self.freq.normalize(freq))

    def C2(self, freq=None):
        """Evaluate the Offset polynomial at given frequencies."""
        if freq is None:
            freq = self.freq.freq
        return self.C2_poly(self.freq.normalize(freq))

    def Tcos(self, freq=None):
        """Evaluate the cos temperature polynomial at given frequencies."""
        if freq is None:
            freq = self.freq.freq
        return self.Tcos_poly(self.freq.normalize(freq))

    def Tsin(self, freq=None):
        """Evaluate the sin temperature polynomial at given frequencies."""
        if freq is None:
            freq = self.freq.freq
        return self.Tsin_poly(self.freq.normalize(freq))

    def Tunc(self, freq=None):
        """Evaluate the uncorrelated temperature polynomial at given frequencies."""
        if freq is None:
            freq = self.freq.freq
        return self.Tunc_poly(self.freq.normalize(freq))

    def _linear_coefficients(self, freq, ant_s11):
        return rcf.get_linear_coefficients(
            ant_s11,
            self.lna_s11(freq),
            self.C1(freq),
            self.C2(freq),
            self.Tunc(freq),
            self.Tcos(freq),
            self.Tsin(freq),
            300,
        )

    def calibrate_temp(self, freq: np.ndarray, temp: np.ndarray, ant_s11: np.ndarray):
        """
        Calibrate given uncalibrated spectrum.

        Parameters
        ----------
        freq : np.ndarray
            The frequencies at which to calibrate
        temp :  np.ndarray
            The temperatures to calibrate (in K).
        ant_s11 : np.ndarray
            The antenna S11 for the load.

        Returns
        -------
        temp : np.ndarray
            The calibrated temperature.
        """
        a, b = self._linear_coefficients(freq, ant_s11)
        return temp * a + b

    def decalibrate_temp(self, freq, temp, ant_s11):
        """
        De-calibrate given calibrated spectrum.

        Parameters
        ----------
        freq : np.ndarray
            The frequencies at which to calibrate
        temp :  np.ndarray
            The temperatures to calibrate (in K).
        ant_s11 : np.ndarray
            The antenna S11 for the load.

        Returns
        -------
        temp : np.ndarray
            The calibrated temperature.

        Notes
        -----
        Using this and then :method:`calibrate_temp` immediately should be an identity
        operation.
        """
        a, b = self._linear_coefficients(freq, ant_s11)
        return (temp - b) / a

    def calibrate_Q(
        self, freq: np.ndarray, q: np.ndarray, ant_s11: np.ndarray
    ) -> np.ndarray:
        """
        Calibrate given power ratio spectrum.

        Parameters
        ----------
        freq : np.ndarray
            The frequencies at which to calibrate
        q :  np.ndarray
            The power ratio to calibrate.
        ant_s11 : np.ndarray
            The antenna S11 for the load.

        Returns
        -------
        temp : np.ndarray
            The calibrated temperature.
        """
        uncal_temp = 400 * q + 300
        return self.calibrate_temp(freq, uncal_temp, ant_s11)


def perform_term_sweep(
    calobs: CalibrationObservation,
    delta_rms_thresh: float = 0,
    max_cterms: int = 15,
    max_wterms: int = 15,
    explore_run_nums: bool = False,
    explore_repeat_nums: bool = False,
    direc=".",
    verbose=False,
) -> CalibrationObservation:
    """For a given calibration definition, perform a sweep over number of terms.

    There are options to save _every_ calibration solution, or just the "best" one.

    Parameters
    ----------
    calobs: :class:`CalibrationObservation` instance
        The definition calibration class. The `cterms` and `wterms` in this instance
        should define the *lowest* values of the parameters to sweep over.
    delta_rms_thresh : float
        The threshold in change in RMS between one set of parameters and the next that
        will define where to cut off. If zero, will run all sets of parameters up to
        the maximum terms specified.
    max_cterms : int
        The maximum number of cterms to trial.
    max_wterms : int
        The maximum number of wterms to trial.
    explore_run_nums : bool
        Whether to iterate over S11 run numbers to find the best residuals.
    explore_repeat_nums : bool
        Whether to iterate over S11 repeat numbers to find the best residuals.
    direc : str
        Directory to write resultant :class:`Calibration` file to.
    verbose : bool
        Whether to write out the RMS values derived throughout the sweep.

    Notes
    -----
    When exploring run/repeat nums, run nums are kept constant within a load (i.e. the
    match/short/open etc. all have either run_num=1 or run_num=2 for the same load.
    This is physically motivated.
    """
    cterms = range(calobs.cterms, max_cterms)
    wterms = range(calobs.wterms, max_wterms)

    winner = np.zeros(len(cterms), dtype=int)

    s11_keys = ["switching_state", "receiver_reading"] + list(io.LOAD_ALIASES.keys())
    if explore_run_nums:
        # Note that we don't explore run_nums for spectra/resistance, because it's rare
        # to have those, and they'll only exist if one got completely botched (and that
        # should be set by the user).
        run_num = {
            k: range(1, getattr(calobs.io.s11, k).max_run_num + 1) for k in s11_keys
        }
    else:
        run_num = {k: [getattr(calobs.io.s11, k).run_num] for k in s11_keys}

    run_num = tools.dct_of_list_to_list_of_dct(run_num)

    if explore_repeat_nums:
        rep_num = {
            "switching_state": range(
                1, calobs.io.s11.get_highest_rep_num("SwitchingState") + 1
            ),
            "receiver_reading": range(
                1, calobs.io.s11.get_highest_rep_num("ReceiverReading") + 1
            ),
        }
    else:
        rep_num = {
            "switching_state": [calobs.io.s11.switching_state.repeat_num],
            "receiver_reading": [calobs.io.s11.receiver_reading.repeat_num],
        }

    rep_num = tools.dct_of_list_to_list_of_dct(rep_num)

    best_rms = np.inf
    for this_rep_num in rep_num:
        for this_run_num in run_num:

            tmp_run_num = copy(calobs.io.run_num)
            tmp_run_num["S11"].update(this_run_num)

            # Change the base io.CalObs because it will change with rep/run.
            calobs.io = io.CalibrationObservation(
                path=calobs.io.path,
                run_num=tmp_run_num,
                repeat_num=this_rep_num,
                fix=False,
                compile_from_def=calobs.compiled_from_def,
                include_previous=calobs.previous_included,
            )

            calobs.lna = LNA(
                calobs.io.s11.receiver_reading,
                internal_switch=calobs.io.s11.switching_state,
                f_low=calobs.freq.min,
                f_high=calobs.freq.max,
                resistance=calobs.lna.resistance,
            )

            # If we're changing anything else, we need to change each load.
            for name, load in calobs._loads.items():
                load.reflections = SwitchCorrection.from_path(
                    load_name=name,
                    path=calobs.io.path,
                    run_num_load=this_run_num[name],
                    run_num_switch=this_run_num["switching_state"],
                    repeat_num_switch=this_rep_num["switching_state"],
                )

            if verbose:
                print(
                    f"SWEEPING SwSt={calobs.io.s11.switching_state.repeat_num}, "
                    f"RcvRd={calobs.io.s11.receiver_reading.repeat_num} "
                    f"[Sw={calobs.io.s11.switching_state.run_num}, "
                    f"RR={calobs.io.s11.receiver_reading.run_num}, "
                    f"open={calobs.io.s11.open.run_num}, "
                    f"short={calobs.io.s11.short.run_num}, "
                    f"ambient={calobs.io.s11.ambient.run_num}, "
                    f"hot={calobs.io.s11.hot_load.run_num}]"
                )
                print("-" * 30)

            rms = np.zeros((len(cterms), len(wterms)))
            for i, c in enumerate(cterms):
                for j, w in enumerate(wterms):
                    calobs.update(cterms=c, wterms=w)
                    res = calobs.get_load_residuals()
                    dof = sum(len(r) for r in res.values()) - c - w

                    rms[i, j] = np.sqrt(
                        sum(np.nansum(np.square(x)) for x in res.values()) / dof
                    )

                    if verbose:
                        print(f"Nc = {c:02}, Nw = {w:02}; RMS/dof = {rms[i, j]:1.3e}")

                    # If we've decreased by more than the threshold, this #wterms becomes
                    # the new winner (for this number of cterms)
                    if j > 0 and rms[i, j] >= rms[i, j - 1] - delta_rms_thresh:
                        winner[i] = j - 1
                        break

                if (
                    i > 0
                    and rms[i, winner[i]]
                    >= rms[i - 1, winner[i - 1]] - delta_rms_thresh
                ):
                    break

            if verbose:
                print(
                    f"Best parameters found for Nc={cterms[i-1]}, "
                    f"Nw={wterms[winner[i-1]]}, "
                    f"with RMS = {rms[i-1, winner[i-1]]}."
                )
                print()

            if rms[i - 1, winner[i - 1]] < best_rms:
                best_run_combo = (
                    calobs.io.run_num,
                    calobs.io.s11.receiver_reading.repeat_num,
                    calobs.io.s11.switching_state.repeat_num,
                )
                best_cterms = cterms[i - 1]
                best_wterms = wterms[winner[i - 1]]

    if verbose and (explore_repeat_nums or explore_run_nums):
        print("The very best parameters were found were for:")
        print(f"\tSwitchingState Repeat = {best_run_combo[2]}")
        print(f"\tReceiverReading Repeat = {best_run_combo[1]}")
        print(f"\tRun Numbers = {best_run_combo[0]}")
        print(f"\t# C-terms = {best_cterms}")
        print(f"\t# W-terms = {best_wterms}")

    calobs.update(cterms=best_cterms, wterms=best_wterms)
    calobs.io = io.CalibrationObservation(
        path=calobs.io.path,
        run_num=best_run_combo[0],
        repeat_num={
            "switching_state": best_run_combo[2],
            "receiver_reading": best_run_combo[1],
        },
        fix=False,
        compile_from_def=calobs.compiled_from_def,
        include_previous=calobs.previous_included,
    )

    calobs.lna = LNA(
        calobs.io.s11.receiver_reading,
        internal_switch=calobs.io.s11.switching_state,
        f_low=calobs.freq.min,
        f_high=calobs.freq.max,
        resistance=calobs.lna.resistance,
    )

    if direc is not None:
        direc = Path(direc)
        if not direc.exists():
            direc.mkdir(parents=True)

        pth = Path(calobs.path).parent.name

        pth = str(pth) + f"_c{calobs.cterms}_w{calobs.wterms}.h5"
        calobs.write(direc / pth)

    return calobs<|MERGE_RESOLUTION|>--- conflicted
+++ resolved
@@ -323,7 +323,6 @@
         return self.get_s11_correction_model()
 
     def plot_residuals(
-<<<<<<< HEAD
         self,
         fig=None,
         ax=None,
@@ -333,9 +332,8 @@
         title=None,
         decade_ticks=True,
         ylabels=True,
-=======
-        self, n_terms_correction: int = 9, model_type_correction="polynomial"
->>>>>>> 4bf06798
+        n_terms_correction: int = 9, 
+        model_type_correction="polynomial"
     ) -> plt.Figure:
         """
         Make a plot of the residuals of the S11 model and the correction data.
@@ -347,19 +345,9 @@
         fig :
             Matplotlib Figure handle.
         """
-<<<<<<< HEAD
         if fig is None or ax is None or len(ax) != 4:
             fig, ax = plt.subplots(
                 4, 1, sharex=True, gridspec_kw={"hspace": 0.05}, facecolor="w"
-=======
-        fig, ax = plt.subplots(
-            4, 1, sharex=True, gridspec_kw={"hspace": 0.05}, facecolor="w"
-        )
-        for axx in ax:
-            axx.xaxis.set_ticks(
-                [50, 60, 70, 80, 90, 100, 110, 120, 130, 140, 150, 160, 170, 180],
-                minor=[],
->>>>>>> 4bf06798
             )
 
         if decade_ticks:
