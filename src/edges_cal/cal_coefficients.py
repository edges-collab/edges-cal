# -*- coding: utf-8 -*-
"""
Created on Thu June 20 2019
Original author: Nivedita Mahesh
Edited by: David Lewis, Steven Murray

This is the main module of `cal_coefficients`. It contains wrappers around lower-level
functions in other modules.
"""

import os
import warnings
from copy import copy
from functools import lru_cache
from hashlib import md5
from pathlib import Path
from typing import Any

import h5py
import numpy as np
import os
import warnings
from astropy.convolution import Gaussian1DKernel, convolve
from edges_io import io
from edges_io.logging import logger
from functools import lru_cache
from hashlib import md5
from matplotlib import pyplot as plt
from pathlib import Path
from scipy.interpolate import InterpolatedUnivariateSpline as Spline
from typing import Any

from . import S11_correction as s11
from . import modelling as mdl
from . import receiver_calibration_func as rcf
from . import reflection_coefficient as rc
from . import xrfi
from .cached_property import cached_property


class FrequencyRange:
    """
    Class defining a set of frequencies.

    A given frequency range can be cut on either end.

    Parameters
    ----------
    f : array_like
        An array of frequencies defining a given spectrum.
    f_low : float, optional
        A minimum frequency to keep in the array. Default is min(f).
    f_high : float, optional
        A minimum frequency to keep in the array. Default is min(f).
    """

    def __init__(self, f, f_low=None, f_high=None):
        self.freq_full = f
        self._f_high = f_high or f.max()
        self._f_low = f_low or f.min()

        if self._f_low >= self._f_high:
            raise ValueError("Cannot create frequency range: f_low >= f_high")

    @cached_property
    def n(self):
        """Number of frequencies in the (masked) array"""
        return len(self.freq)

    @cached_property
    def df(self):
        """Resolution of the frequencies."""
        if not np.allclose(np.diff(self.freq, 2), 0):
            warnings.warn(
                "Not all frequency intervals are even, so using df is ill-advised!"
            )
        return self.freq[1] - self.freq[0]

    @cached_property
    def min(self):
        """Minimum frequency in the array"""
        return self.freq.min()

    @cached_property
    def max(self):
        """Maximum frequency in the array"""
        return self.freq.max()

    @cached_property
    def mask(self):
        """Mask used to take input frequencies to output frequencies"""
        return np.logical_and(
            self.freq_full >= self._f_low, self.freq_full <= self._f_high
        )

    @cached_property
    def freq(self):
        """The frequency array"""
        return self.freq_full[self.mask]

    @cached_property
    def range(self):
        """Total range (float) of the frequencies"""
        return self.max - self.min

    @cached_property
    def center(self):
        """The center of the frequency array"""
        return self.min + self.range / 2.0

    @cached_property
    def freq_recentred(self):
        """The frequency array re-centred so that it extends from -1 to 1"""
        return self.normalize(self.freq)

    def normalize(self, f):
        """
        Normalise a set of frequencies such that -1 aligns with `min` and
        +1 aligns with `max`.

        Parameters
        ----------
        f : array_like
            Frequencies to normalize

        Returns
        -------
        array_like, shape [f,]
            The normalized frequencies.
        """
        return 2 * (f - self.center) / self.range


class EdgesFrequencyRange(FrequencyRange):
    """
    A subclass of :class:`FrequencyRange` specifying the default EDGES frequencies.
    """

    def __init__(self, nchannels=16384 * 2, max_freq=200.0, f_low=None, f_high=None):
        f = self.get_edges_freqs(nchannels, max_freq)
        super().__init__(f, f_low, f_high)

    @staticmethod
    def get_edges_freqs(nchannels=16384 * 2, max_freq=200.0):
        """
        Return the raw EDGES frequency array, in MHz.

        Parameters
        ----------
        nchannels : int, optional
            Number of channels in the EDGES spectrum
        max_freq : float, optional
            Maximum frequency in the spectrum.

        Returns
        -------
        freqs: 1D-array
            full frequency array from 0 to 200 MHz, at raw resolution
        """
        # Full frequency vector
        fstep = max_freq / nchannels
        return np.arange(0, max_freq, fstep)


def _get_val(val: [dict, Any], source: str):
    try:
        return val[source]
    except (KeyError, TypeError):
        return val


class VNA:
    """
    An object representing the measurements of a VNA.

    The measurements are read in via a .s1p file

    Parameters
    ----------
    path : str
        The root to a valid .s1p file containing VNA measurements.
    f_low : float, optional
        The minimum frequency to keep.
    f_high : float, optional
        The maximum frequency to keep.
    run_num : int, optional
        An integer identifier for the measurement. In general, it is assumed that it forms
        the last two digits of the filename before its extension.
    switchval : int, optional
        The standard value of the switch for the component.
    """

    def __init__(self, s1p, f_low=None, f_high=None, switchval=None):
        if type(s1p) == str:
            self.s1p = io.S1P(s1p)
        elif type(s1p) == io.S1P:
            self.s1p = s1p
        else:
            raise ValueError("s1p must be a path to an s1p file, or an io.S1P object")

        self.load_name = self.s1p.kind
        self.run_num = self.s1p.run_num

        spec = self.s1p.s11
        f = self.s1p.freq

        self.freq = FrequencyRange(f, f_low, f_high)
        self.s11 = spec[self.freq.mask]
        self._switchval = switchval

    @cached_property
    def switchval(self):
        """The standard value of the switch for the component"""
        if self._switchval is not None:
            return self._switchval * np.ones_like(self.freq.freq)
        else:
            return None


class SwitchCorrection:
    default_nterms = {
        "ambient": 37,
        "hot_load": 37,
        "open": 105,
        "short": 105,
        "AntSim2": 55,
        "AntSim3": 55,
        "AntSim4": 55,
        "lna": 37,
    }

    def __init__(
        self,
        load_s11: io._S11SubDir,
        internal_switch,
        f_low=None,
        f_high=None,
        resistance=50.166,
        n_terms=None,
    ):
        """
        A class representing relevant switch corrections for a load.

        Parameters
        ----------
        f_low : float, optional
            Minimum frequency to use. Default is all frequencies.
        f_high : float, optional
            Maximum frequency to use. Default is all frequencies.
        run_num : int, optional
            If multiple VNA measurements are present, they should be in files named
            eg. Open01.s1p, Open02.s1p.... `run_num` specifies which file to read in.
        resistance : float, optional
            The resistance of the switch (in Ohms).
        """
        self.load_s11 = load_s11
        self.base_path = self.load_s11.path

        try:
            self.load_name = getattr(self.load_s11, "load_name")
        except AttributeError:
            self.load_name = None

        self.run_num = self.load_s11.run_num
        self.resistance = resistance

        self.internal_switch = internal_switch
        switchvals = {"open": 1, "short": -1, "match": 0}

        for name in self.load_s11.STANDARD_NAMES:
            setattr(
                self,
                name.lower(),
                VNA(
                    s1p=getattr(self.load_s11, name.lower()),
                    f_low=f_low,
                    f_high=f_high,
                    switchval=switchvals.get(name.lower(), None),
                ),
            )

        # Expose one of the frequency objects
        self.freq = self.open.freq
        self._nterms = n_terms

    @cached_property
    def n_terms(self):
        """Number of terms to use (by default) in modelling the S11"""
        res = self._nterms or self.default_nterms.get(self.load_name, None)
        if not (isinstance(res, int) and res % 2):
            raise ValueError(
                f"n_terms must be odd for S11 models. For {self.load_name} got n_terms={res}."
            )
        return res

    @classmethod
    def from_path(
        cls,
        load_name,
        path,
        run_num_load=None,
        run_num_switch=None,
        repeat_num=None,
        **kwargs,
    ):
        antsim = load_name.startswith("ant_sim")

        if not antsim:
            s11_load_dir = io.LoadS11(
                os.path.join(path, load_name), run_num=run_num_load
            )
        else:
            s11_load_dir = io.AntSimS11(
                os.path.join(path, load_name), run_num=run_num_load
            )

        internal_switch = io.SwitchingState(
            os.path.join(path, "SwitchingState{:>02}".format(repeat_num)),
            run_num=run_num_switch,
        )
        return cls(s11_load_dir, internal_switch=internal_switch, **kwargs)

    @cached_property
    def switch_corrections(self):
        """The corrections at the switch"""
        return rc.de_embed(
            self.open.switchval,
            self.short.switchval,
            self.match.switchval,
            self.open.s11,
            self.short.s11,
            self.match.s11,
            self.external.s11,
        )

    @cached_property
    def s11_correction(self):
        """
        The correction required for the S11 due to the switch.
        """
        return s11.get_switch_correction(
            self.switch_corrections[0],
            self.internal_switch,
            f_in=self.freq.freq,
            resistance_m=self.resistance,
        )[0]

    @lru_cache()
    def get_s11_correction_model(self, n_terms=None):
        """
        Generate a callable model for the S11 correction.

        This should closely match :method:`s11_correction`.

        Parameters
        ----------
        n_terms : int, optional
            Number of terms used in the fourier-based model. Not necessary if `load_name`
            is specified in the class.

        Returns
        -------
        callable :
            A function of one argument, f, which should be a frequency in the same units
            as `self.freq.freq`.
        """

        n_terms = n_terms or self.n_terms

        if not (isinstance(n_terms, int) and n_terms % 2):
            raise ValueError(
                f"n_terms must be odd for S11 models. For {self.load_name} got n_terms={n_terms}."
            )

        def get_model(mag):
            # Returns a callable function that will evaluate a model onto a set of
            # un-normalised frequencies.
            if mag:
                d = np.abs(self.s11_correction)
            else:
                d = np.unwrap(np.angle(self.s11_correction))

            fit = mdl.ModelFit("fourier", self.freq.freq_recentred, d, n_terms=n_terms)
            return lambda x: fit.evaluate(x)

        mag = get_model(True)
        ang = get_model(False)

        def model(f):
            ff = self.freq.normalize(f)
            return mag(ff) * (np.cos(ang(ff)) + 1j * np.sin(ang(ff)))

        return model

    @cached_property
    def s11_model(self):
        return self.get_s11_correction_model()

    def plot_residuals(self):
        """
        Make a plot of the residuals of the S11 model (gotten via
        :func:`get_s11_correction_model`) and the correction data.

        Parameters
        ----------
        nterms : int, optional
            Number of terms used in the fourier-based model. Not necessary if `load_name`
            is specified in the class.

        Returns
        -------
        fig :
            Matplotlib Figure handle.
        """
        fig, ax = plt.subplots(
            4, 1, sharex=True, gridspec_kw={"hspace": 0.05}, facecolor="w"
        )
        for axx in ax:
            axx.xaxis.set_ticks(
                [50, 60, 70, 80, 90, 100, 110, 120, 130, 140, 150, 160, 170, 180], []
            )
            axx.grid(True)
        ax[-1].set_xlabel("Frequency [MHz]")

        corr = self.s11_correction
        model = self.s11_model
        model = model(self.freq.freq)

        ax[0].plot(self.freq.freq, 20 * np.log10(np.abs(model)))
        ax[0].set_ylabel(r"$|S_{11}|$")

        ax[1].plot(self.freq.freq, np.abs(model) - np.abs(corr), "g")
        ax[1].set_ylabel(r"\Delta $S_{11}$")

        ax[2].plot(self.freq.freq, np.unwrap(np.angle(model)) * 180 / np.pi)
        ax[2].set_ylabel(r"$\angle S_{11}$")

        ax[3].plot(
            self.freq.freq, np.unwrap(np.angle(model)) - np.unwrap(np.angle(corr)), "g"
        )
        ax[3].set_ylabel(r"$\Delta \angle S_{11}$")

        fig.suptitle(f"{self.load_name} Reflection Coefficient Models", fontsize=14)
        return fig


class LNA(SwitchCorrection):
    def __init__(self, load_s11: io.ReceiverReading, resistance=50.009, **kwargs):
        """
        A special case of :class:`SwitchCorrection` for the LNA.
        """
        super().__init__(load_s11=load_s11, resistance=resistance, **kwargs)
        self.load_name = "lna"
        self.repeat_num = self.load_s11.repeat_num

    @classmethod
    def from_path(cls, path, run_num_load=None, run_num_switch=None, **kwargs):
        load_s11 = io.ReceiverReading(direc=path, run_num=run_num_load, fix=False)
        internal_switch = io.SwitchingState(
            os.path.dirname(os.path.normpath(path)), run_num=run_num_switch
        )
        return cls(load_s11, internal_switch=internal_switch, **kwargs)

    @cached_property
    def external(self):
        """
        VNA S11 measurements for the load.
        """
        return VNA(
            self.load_s11.receiverreading,
            f_low=self.freq.freq.min(),
            f_high=self.freq.freq.max(),
        )

    @cached_property
    def switch_corrections(self):
        # Models of standards
        oa, sa, la = rc.agilent_85033E(self.freq.freq, self.resistance, m=1)

        # Correction at switch
        return rc.de_embed(
            oa, sa, la, self.open.s11, self.short.s11, self.match.s11, self.external.s11
        )[0]

    @cached_property
    def s11_correction(self):
        return self.switch_corrections


class LoadSpectrum:
    def __init__(
        self,
        spec_obj: io.Spectrum,
        resistance_obj: io.Resistance,
        switch_correction=None,
        f_low=40,
        f_high=None,
        ignore_times_percent=5,
        rfi_removal="1D2D",
        rfi_kernel_width_time=16,
        rfi_kernel_width_freq=16,
        rfi_threshold=6,
        cache_dir=None,
    ):
        """
        A class representing a measured spectrum from some Load.

        Parameters
        ----------
        switch_correction : :class:`SwitchCorrection`, optional
            A `SwitchCorrection` for this particular load. If not given, will be
            constructed automatically.
        f_low : float, optional
            Minimum frequency to keep.
        f_high : float, optional
            Maximum frequency to keep.
        ignore_times_percent : float, optional
            Must be between 0 and 100. Number of time-samples in a file to reject
            from the start of the file.
        rfi_removal : str, optional, {'1D', '2D', '1D2D'}
            If given, will perform median and mean-filtered xRFI over either the
            2D waterfall, or integrated 1D spectrum. The latter is usually reasonable
            for calibration sources, while the former is good for field data. "1D2D"
            is a hybrid approach in which the variance per-frequency is determined
            from the 2D data, but filtering occurs only over frequency.
        rfi_kernel_width_time : int, optional
            The kernel width for the detrending of data for
            RFI removal in the time dimension (only used if `rfi_removal` is "2D").
        rfi_kernel_width_freq : int, optional
            The kernel width for the detrending of data for
            RFI removal in the frequency dimension.
        rfi_threshold : float, optional
            The threshold (in equivalent standard deviation units) above which to
            flag data as RFI.
        cache_dir : str path, optional
            An alternative directory in which to load/save cached reduced files. By
            default, the same as the path to the .mat files. If you don't have
            write permission there, it may be useful to use an alternative path.
        """
        self.spec_obj = spec_obj
        self.resistance_obj = resistance_obj

        self.load_name = self.spec_obj.load_name
        assert (
            self.spec_obj.load_name == self.resistance_obj.load_name
        ), "spec and resistance load_name must be the same"

        self.spec_files = self.spec_obj.path
        self.resistance_file = self.resistance_obj.path

        self.run_num = self.spec_obj.run_num

        self.cache_dir = cache_dir or os.path.curdir

        self.rfi_kernel_width_time = rfi_kernel_width_time
        self.rfi_kernel_width_freq = rfi_kernel_width_freq
        self.rfi_threshold = rfi_threshold

        assert rfi_removal in [
            "1D",
            "2D",
            "1D2D",
            False,
            None,
        ], "rfi_removal must be either '1D', '2D', '1D2D, or False/None"

        self.rfi_removal = rfi_removal

        self.switch_correction = switch_correction

        self.ignore_times_percent = ignore_times_percent
        self.freq = EdgesFrequencyRange(f_low=f_low, f_high=f_high)

    @classmethod
    def from_load_name(cls, load_name, direc, run_num=None, filetype=None, **kwargs):
        """Instantiate the class using a simple form, passing the load_name and direc"""
        direc = Path(direc)

        spec = io.Spectrum.from_load(
            load=load_name, direc=direc / "Spectra", run_num=run_num, filetype=filetype
        )
        res = io.Resistance.from_load(
            load=load_name,
            direc=direc / "Resistance",
            run_num=run_num,
            filetype=filetype,
        )
        return cls(spec_obj=spec, resistance_obj=res, **kwargs)

    @cached_property
    def averaged_Q(self):
        """
        Ratio of powers, Q = (P_source - P_load)/(P_noise - P_load).
        Average over time.
        """
        # TODO: should also get weights!
        spec = self._ave_and_var_spec[0]["Q"]

        if self.rfi_removal == "1D":
            flags = xrfi.xrfi_medfilt(
                spec, threshold=self.rfi_threshold, Kf=self.rfi_kernel_width_freq
            )
            spec[flags] = np.nan
        return spec

    @property
    def variance_Q(self):
        """Variance of Q across time (see averaged_Q)"""
        return self._ave_and_var_spec[1]["Q"]

    @property
    def averaged_spectrum(self):
        """T* = T_noise * Q  + T_load"""
        return self.averaged_Q * 400 + 300

    @property
    def variance_spectrum(self):
        """Variance of uncalibrated spectrum across time (see averaged_spectrum)"""
        return self.variance_Q * 400 ** 2

    @property
    def ancillary(self):
        return self.spec_obj.data["meta"]

    @property
    def averaged_p0(self):
        return self._ave_and_var_spec[0]["p0"]

    @property
    def averaged_p1(self):
        return self._ave_and_var_spec[0]["p1"]

    @property
    def averaged_p2(self):
        return self._ave_and_var_spec[0]["p2"]

    @property
    def variance_p0(self):
        return self._ave_and_var_spec[1]["p0"]

    @property
    def variance_p1(self):
        return self._ave_and_var_spec[1]["p1"]

    @property
    def variance_p2(self):
        return self._ave_and_var_spec[1]["p2"]

    def _get_integrated_filename(self):
        """Determine the relevant unique filename for the reduced data (averaged over time)
        for this instance"""
        params = (
            self.rfi_threshold,
            self.rfi_kernel_width_time,
            self.rfi_kernel_width_freq,
            self.rfi_removal,
            self.ignore_times_percent,
            self.freq.min,
            self.freq.max,
            self.spec_files,
        )
        hsh = md5(str(params).encode()).hexdigest()

        return os.path.join(self.cache_dir, self.load_name + "_" + hsh + ".h5")

    @cached_property
    def _ave_and_var_spec(self):
        """Get the mean and variance of the spectra"""
        fname = self._get_integrated_filename()
        kinds = ["p0", "p1", "p2", "Q"]
        if os.path.exists(fname):
            logger.info(
                f"Reading in previously-created integrated {self.load_name} spectra..."
            )
            means = {}
            vars = {}
            with h5py.File(fname, "r") as fl:
                for kind in kinds:
                    means[kind] = fl[kind + "_mean"][...]
                    vars[kind] = fl[kind + "_var"][...]
            return means, vars

<<<<<<< HEAD
        logger.info("Reducing {} spectra...".format(self.load_name))
=======
        logger.info(f"Reducing {self.load_name} spectra...")
>>>>>>> b328a486
        spectra = self.get_spectra()

        means = {}
        vars = {}
        for key, spec in spectra.items():
            # Weird thing where there are zeros in the spectra.
            spec[spec == 0] = np.nan

            mean = np.nanmean(spec, axis=1)
            var = np.nanvar(spec, axis=1)

            if self.rfi_removal == "1D2D":
                nsample = np.sum(~np.isnan(spec), axis=1)
                varfilt = xrfi.flagged_filter(
                    var, size=2 * self.rfi_kernel_width_freq + 1
                )
                resid = mean - xrfi.flagged_filter(
                    mean, size=2 * self.rfi_kernel_width_freq + 1
                )
                flags = np.logical_or(
                    resid > self.rfi_threshold * np.sqrt(varfilt / nsample),
                    var - varfilt
                    > self.rfi_threshold * np.sqrt(2 * varfilt ** 2 / (nsample - 1)),
                )

                mean[flags] = np.nan
                var[flags] = np.nan

            means[key] = mean
            vars[key] = var

        if not os.path.exists(self.cache_dir):
            os.mkdir(self.cache_dir)

        with h5py.File(fname, "w") as fl:
            logger.info("Saving reduced spectra to cache at {}".format(fname))
            for kind in kinds:
                fl[kind + "_mean"] = means[kind]
                fl[kind + "_var"] = vars[kind]

        return means, vars

    def get_spectra(self):
        spec = self._read_spectrum()

        if self.rfi_removal == "2D":
            for key, val in spec.items():
                # Need to set nans and zeros to inf so that median/mean detrending can work.
                val[np.isnan(val)] = np.inf

                if key != "Q":
                    val[val == 0] = np.inf

                flags = xrfi.xrfi_medfilt(
                    val,
                    threshold=self.rfi_threshold,
                    Kt=self.rfi_kernel_width_time,
                    Kf=self.rfi_kernel_width_freq,
                )
                val[flags] = np.nan
                spec[key] = val
        return spec

    def _read_spectrum(self):
        """
        Read the contents of the spectrum files into memory, removing a starting
        percentage of times, and masking out certain frequencies.

        Returns
        -------
        dict : a dictionary of the contents of the file. Usually p0, p1, p2 (un-normalised
               powers of source, load, and load+noise respectively), and ant_temp (the
               uncalibrated, but normalised antenna temperature).
        """

        data = self.spec_obj.data
        if not isinstance(data, list):
            data = [data]

        n_times = 0
        for d in data:
            n_times += len(d["time_ancillary"]["times"])

        out = {
            "p0": np.empty((len(self.freq.freq), n_times)),
            "p1": np.empty((len(self.freq.freq), n_times)),
            "p2": np.empty((len(self.freq.freq), n_times)),
            "Q": np.empty((len(self.freq.freq), n_times)),
        }

        index_start_spectra = int((self.ignore_times_percent / 100) * n_times)
        for key, val in out.items():
            nn = 0
            for d in data:
                n = len(d["time_ancillary"]["times"])
                val[:, nn : (nn + n)] = d["spectra"][key][self.freq.mask]
                nn += n

            out[key] = val[:, index_start_spectra:]

        return out

    @cached_property
    def thermistor(self):
        return self.resistance_obj.read()[0]

    @cached_property
    def thermistor_temp(self):
        """
        Read a resistance file and return the associated thermistor temperature in K.
        """
        temp_spectrum = rcf.temperature_thermistor(self.thermistor["load_resistance"])
        return temp_spectrum[
            int((self.ignore_times_percent / 100) * len(temp_spectrum)) :
        ]

    @cached_property
    def temp_ave(self):
        """Average thermistor temperature (over time and frequency)"""
        return np.mean(self.thermistor_temp)

    def write(self, path=None):
        """
        Write a HDF5 file containing the contents of the LoadSpectrum.

        Parameters
        ----------
        path : str
            Directory into which to save the file, or full path to file.
            If a directory, filename will be <load_name>_averaged_spectrum.h5.
            Default is current directory.
        """
        direc = path or os.path.curdir

        # Allow to pass in a directory name *or* full path.
        if os.path.isdir(path):
            path = os.path.join(direc, self.load_name + "_averaged_spectrum.h5")

        with h5py.File(path) as fl:
            fl["attrs"]["load_name"] = self.load_name
            fl["freq"] = self.freq.freq
            fl["averaged_raw_spectrum"] = self.averaged_spectrum
            fl["temperature"] = self.thermistor_temp

    def plot(
        self, thermistor=False, fig=None, ax=None, xlabel=True, ylabel=True, **kwargs
    ):
        """
        Make a plot of the averaged uncalibrated spectrum associated with this load.

        Parameters
        ----------
        thermistor : bool, optional
            Whether to plot the thermistor temperature on the same axis.
        fig : Figure, optional
            Optionally, pass a matplotlib figure handle which will be used to plot.
        ax : Axis, optional
            Optional, pass a matplotlib Axis handle which will be added to.
        xlabel : bool, optional
            Whether to make an x-axis label.
        ylabel : bool, optional
            Whether to plot the y-axis label
        kwargs :
            All other arguments are passed to `plt.subplots()`.
        """
        if fig is None:
            fig, ax = plt.subplots(
                1, 1, facecolor=kwargs.pop("facecolor", "white"), **kwargs
            )

        if thermistor:
            ax.plot(self.freq.freq, self.thermistor_temp)
            if ylabel:
                ax.set_ylabel("Temperature [K]")
        else:
            ax.plot(self.freq.freq, self.averaged_spectrum)
            if ylabel:
                ax.set_ylabel("$T^*$ [K]")

        ax.grid(True)
        if xlabel:
            ax.set_xlabel("Frequency [MHz]")


class HotLoadCorrection:
    """
    Class representing measurements required to define the HotLoad temperature,
    from Monsalve et al. (2017), Eq. 8+9.
    """

    _kinds = {"s11": 0, "s12": 1, "s22": 2}

    def __init__(self, path, f_low=None, f_high=None):
        self.path = path
        data = np.genfromtxt(
            os.path.join(path, "semi_rigid_s_parameters_WITH_HEADER.txt")
        )

        f = data[:, 0]
        self.freq = FrequencyRange(f, f_low, f_high)
        self.data = data[self.freq.mask, 1::2] + 1j * data[self.freq.mask, 2::2]

    def _get_model_part(self, kind, mag=True):
        """
        Compute an evaluated S11 model, having fit to the data.

        Parameters
        ----------
        mag : bool, optional
            Whether to return the magnitude (otherwise, the angle)

        Returns
        -------
        array_like : The model S-parameter
        """
        d = self.data[:, self._kinds[kind]]
        d = np.abs(d) if mag else np.unwrap(np.angle(d))
        mag = mdl.ModelFit("polynomial", self.freq.freq_recentred, d, n_terms=21)

        def out(f):
            ff = self.freq.normalize(f)
            return mag.evaluate(ff)

        return out

    def _get_model_kind(self, kind):
        mag = self._get_model_part(kind)
        ang = self._get_model_part(kind, False)

        def out(f):
            a = ang(f)
            return mag(f) * (np.cos(a) + 1j * np.sin(a))

        return out

    @cached_property
    def s11_model(self):
        return self._get_model_kind("s11")

    @cached_property
    def s12_model(self):
        return self._get_model_kind("s12")

    @cached_property
    def s22_model(self):
        return self._get_model_kind("s22")

    def power_gain(self, freq, hot_load_s11: SwitchCorrection):
        assert isinstance(
            hot_load_s11, SwitchCorrection
        ), "hot_load_s11 must be a switch correction"
        assert (
            hot_load_s11.load_name == "hot_load"
        ), "hot_load_s11 must be a hot_load s11"

        return self.get_power_gain(
            {
                "s11": self.s11_model(freq),
                "s12s21": self.s12_model(freq),
                "s22": self.s22_model(freq),
            },
            hot_load_s11.s11_model(freq),
        )

    @staticmethod
    def get_power_gain(semi_rigid_sparams, hot_load_s11):
        """Define Eq. 9 from M17"""
        rht = rc.gamma_de_embed(
            semi_rigid_sparams["s11"],
            semi_rigid_sparams["s12s21"],
            semi_rigid_sparams["s22"],
            hot_load_s11,
        )

        return (
            np.abs(semi_rigid_sparams["s12s21"])
            * (1 - np.abs(rht) ** 2)
            / (
                (np.abs(1 - semi_rigid_sparams["s11"] * rht)) ** 2
                * (1 - np.abs(hot_load_s11) ** 2)
            )
        )


class Load:
    """Wrapper class containing all relevant information for a given load."""

    def __init__(
        self,
        spectrum: LoadSpectrum,
        reflections: SwitchCorrection,
        hot_load_correction: [HotLoadCorrection, None] = None,
        ambient: [LoadSpectrum, None] = None,
    ):
        assert isinstance(spectrum, LoadSpectrum), "spectrum must be a LoadSpectrum"
        assert isinstance(
            reflections, SwitchCorrection
        ), "spectrum must be a SwitchCorrection"
        assert spectrum.load_name == reflections.load_name

        self.spectrum = spectrum
        self.reflections = reflections
        self.load_name = spectrum.load_name

        if self.load_name == "hot_load":
            self._correction = hot_load_correction
            self._ambient = ambient

    @classmethod
    def from_path(
        cls,
        spec_path: str,
        reflection_path: str,
        load_name: str,
        run_num_spec: [int, None] = None,
        filetype: [str, None] = None,
        run_num_load: [int, None] = None,
        f_low: [float, None] = None,
        f_high: [float, None] = None,
        run_num_switch: [int, None] = None,
        reflection_kwargs: [dict, None] = None,
        spec_kwargs: [dict, None] = None,
        repeat_num: [int, None] = None,
    ):
        if not spec_kwargs:
            spec_kwargs = {}
        if not reflection_kwargs:
            reflection_kwargs = {}

        spec = LoadSpectrum.from_load_name(
            load_name,
            spec_path,
            run_num=run_num_spec,
            filetype=filetype,
            f_low=f_low,
            f_high=f_high,
            **spec_kwargs,
        )

        refl = SwitchCorrection.from_path(
            load_name,
            reflection_path,
            run_num_load=run_num_load,
            run_num_switch=run_num_switch,
            f_low=f_low,
            f_high=f_high,
            repeat_num=repeat_num,
            **reflection_kwargs,
        )

        return cls(spec, refl)

    @property
    def s11_model(self):
        return self.reflections.s11_model

    @cached_property
    def temp_ave(self):
        if self.load_name != "hot_load":
            return self.spectrum.temp_ave
        else:
            G = self._correction.power_gain(self.freq.freq, self.reflections)

            # temperature
            return G * self.spectrum.temp_ave + (1 - G) * self._ambient.temp_ave

    @property
    def averaged_Q(self):
        return self.spectrum.averaged_Q

    @property
    def averaged_spectrum(self):
        return self.spectrum.averaged_spectrum

    @property
    def freq(self):
        return self.spectrum.freq


class CalibrationObservation:
    _sources = ("ambient", "hot_load", "open", "short")

    def __init__(
        self,
        path: [str, Path],
        semi_rigid_path: [None, str, Path] = None,
        ambient_temp: int = 25,
        f_low: [None, float] = 40,
        f_high: [None, float] = None,
        run_num: [None, int, dict] = None,
        repeat_num: [None, int, dict] = None,
        resistance_f: float = 50.009,
        cterms: int = 5,
        wterms: int = 7,
        load_kwargs: [None, dict] = None,
        s11_kwargs: [None, dict] = None,
        load_spectra: [None, dict] = None,
        load_s11s: [None, dict] = None,
        compile_from_def: bool = True,
        include_previous=True,
    ):
        """
        A composite object representing a full Calibration Observation.

        This includes spectra of all calibrators, and methods to find the calibration
        parameters. It strictly follows Monsalve et al. (2017) in its formalism.
        While by default the class uses the calibrator sources ("ambient", "hot_load",
        "open", "short"), it can be modified to take other sources by setting
        ``CalibrationObservation._sources`` to a new tuple of strings.

        Parameters
        ----------
        path : str or Path
            Path to the directory containing all relevant measurements. It is assumed
            that in this directory is an `S11`, `Resistance` and `Spectra` directory.
        f_low : float, optional
            Minimum frequency to keep for all loads (and their S11's). If for some
            reason different frequency bounds are desired per-load, one can pass in
            full load objects through ``load_spectra``.
        f_high : float, optional
            Maximum frequency to keep for all loads (and their S11's). If for some
            reason different frequency bounds are desired per-load, one can pass in
            full load objects through ``load_spectra``.
        run_num : int or dict, optional
            Which run number to use for the calibrators. Default is to use the last run
            for each. Passing an int will attempt to use that run for each source. Pass
            a dict mapping sources to numbers to use different combinations.
        repeat_num : int or dict, optional
            Which repeat number to use for the calibrators. Default is to use the last repeat
            for each. Passing an int will attempt to use that repeat for each source. Pass
            a dict mapping sources to numbers to use different combinations.
        resistance_f : float, optional
            Female resistance (Ohms). Used for the LNA S11.
        cterms : int, optional
            The number of terms to use for the polynomial fits to the calibration
            functions.
        wterms : int, optional
            The number of terms to use for the polynomial fits to the noise-wave
            calibration functions.
        load_kwargs : dict, optional
            Keyword arguments used to instantiate the calibrator :class:`LoadSpectrum`
            objects. See its documentation for relevant parameters. Parameters specified
            here are used for _all_ calibrator sources.
        s11_kwargs : dict, optional
            Keyword arguments used to instantiate the calibrator :class:`SwitchCorrection`
            objects. See its documentation for relevant parameters. Parameters specified
            here are used for _all_ calibrator sources.
        load_spectra : dict, optional
            A dictionary mapping load names of calibration sources (eg. ambient, short)
            to either :class:`LoadSpectrum` instances or dictionaries of keywords to
            instantiate those objects. Useful for individually specifying
            properties of each load separately. Values in these dictionaries (if supplied)
            over-ride those given in ``load_kwargs`` (but values in ``load_kwargs`` are
            still used if not over-ridden).
        load_s11s : dict, optional
            A dictionary mapping load names of calibration sources (eg. ambient, short)
            to :class:`SwitchCorrection` instances or dictionaries of keywords to
            instantiate those objects. Useful for individually specifying
            properties of each load separately. Values in these dictionaries (if supplied)
            over-ride those given in ``s11_kwargs`` (but values in ``s11_kwargs`` are
            still used if not over-ridden).
        compile_from_def : bool, optional
            Whether to attempt compiling a virtual observation from a ``definition.yaml``
            inside the observation directory. This is the default behaviour, but can
            be turned off to enforce that the current directory should be used directly.

        Examples
        --------
        This will setup an observation with all default options applied:

        >>> path = '/data5/edges/data/CalibrationObservations/Receiver01_2019_11_26_040_to_200MHz'
        >>> calobs = CalibrationObservation(path)

        To specify some options for constructing the various calibrator load spectra:

        >>> calobs = CalibrationObservation(path, load_kwargs={"cache_dir":".", "ignore_times_percent": 50})

        But if we typically wanted 50% of times ignored, but in one special case we'd like 80%:

        >>> calobs = CalibrationObservation(path, load_kwargs={"cache_dir":".", "ignore_times_percent": 50},
        >>>                                 load_spectra={"short": {"ignore_times_percent": 80}})

        """
        load_spectra = load_spectra or {}
        load_s11s = load_s11s or {}
        load_kwargs = load_kwargs or {}
        s11_kwargs = s11_kwargs or {}
        assert all(name in self._sources for name in load_spectra)
        assert all(name in self._sources for name in load_s11s)

        self.io = io.CalibrationObservation(
            path,
            ambient_temp=ambient_temp,
            run_num=run_num,
            repeat_num=repeat_num,
            fix=False,
            compile_from_def=compile_from_def,
            include_previous=include_previous,
        )
        self.compiled_from_def = compile_from_def
        self.previous_included = include_previous

        self.path = Path(self.io.path)

        hot_load_correction = HotLoadCorrection(
            semi_rigid_path
            or os.path.join(
                io.utils.get_parent_dir(self.path, 2), "SemiRigidCableMeasurements"
            ),
            f_low,
            f_high,
        )

        self._loads = {}
        for source in self._sources:
            load = load_spectra.get(source, {})

            if isinstance(load, dict):
                load = LoadSpectrum(
                    spec_obj=getattr(self.io.spectra, source),
                    resistance_obj=getattr(self.io.resistance, source),
                    f_low=f_low,
                    f_high=f_high,
                    **{**load_kwargs, **load},
                )

            # Ensure that we finally have a LoadSpectrum
            if not isinstance(load, LoadSpectrum):
                raise ValueError(
                    "load_spectra must be a dict of LoadSpectrum or dicts."
                )

            refl = load_s11s.get(source, {})

            if isinstance(refl, dict):
                refl = SwitchCorrection(
                    getattr(self.io.s11, source),
                    self.io.s11.switching_state,
                    f_low=f_low,
                    f_high=f_high,
                    **{**s11_kwargs, **refl},
                )

            if source == "hot_load":
                self._loads[source] = Load(
                    load,
                    refl,
                    hot_load_correction=hot_load_correction,
                    ambient=self._loads["ambient"].spectrum,
                )
            else:
                self._loads[source] = Load(load, refl)

        for name, load in self._loads.items():
            setattr(self, name, load)

        self.lna = LNA(
            self.io.s11.receiver_reading,
            internal_switch=self.io.s11.switching_state,
            f_low=f_low,
            f_high=f_high,
            resistance=resistance_f,
        )

        # We must use the most restricted frequency range available from all available
        # sources as well as the LNA.
        fmin = max(
            sum(
                (
                    [load.spectrum.freq.min, load.reflections.freq.min]
                    for load in self._loads.values()
                ),
                [],
            )
            + [self.lna.freq.min]
        )

        fmax = min(
            sum(
                (
                    [load.spectrum.freq.max, load.reflections.freq.max]
                    for load in self._loads.values()
                ),
                [],
            )
            + [self.lna.freq.max]
        )

        if fmax <= fmin:
            raise ValueError(
                "The inputs loads and S11s have non-overlapping frequency ranges!"
            )

        self.freq = EdgesFrequencyRange(f_low=fmin, f_high=fmax)

        self.cterms = cterms
        self.wterms = wterms

    def new_load(
        self,
        load_name,
        run_num_spec=None,
        run_num_load=None,
        reflection_kwargs=None,
        spec_kwargs=None,
    ):
        """Create a new load with the given load name, from files inside the current observation"""
        if reflection_kwargs is None:
            reflection_kwargs = {}
        if spec_kwargs is None:
            spec_kwargs = {}

        # Fill up kwargs with keywords from this instance
        if "resistance" not in reflection_kwargs:
            reflection_kwargs["resistance"] = self.open.reflections.resistance
        for key in [
            "ignore_times_percent",
            "rfi_removal",
            "rfi_kernel_width_freq",
            "rfi_kernel_width_time",
            "rfi_threshold",
            "cache_dir",
        ]:
            if key not in spec_kwargs:
                spec_kwargs[key] = getattr(self.open.spectrum, key)

        return Load.from_path(
            spec_path=self.io.path,
            load_name=load_name,
            reflection_path=self.io.s11.path,
            f_low=self.freq.min,
            f_high=self.freq.max,
            run_num_switch=self.io.s11.switching_state.run_num,
            run_num_load=run_num_load,
            run_num_spec=run_num_spec,
            repeat_num=self.io.s11.switching_state.repeat_num,
            reflection_kwargs=reflection_kwargs,
            spec_kwargs=spec_kwargs,
        )

    def plot_raw_spectra(self, fig=None, ax=None):
        """
        Plot raw uncalibrated spectra for all calibrator sources.
        """
        if fig is None and ax is None:
            fig, ax = plt.subplots(
                len(self._sources), 1, sharex=True, gridspec_kw={"hspace": 0.05}
            )

        for i, (name, load) in enumerate(self._loads.items()):
            load.spectrum.plot(
                fig=fig, ax=ax[i], xlabel=(i == (len(self._sources) - 1))
            )
            ax[i].set_title(name)

        return fig

    def plot_s11_models(self):
        """
        Plot residuals of S11 models for all sources

        Returns
        -------
        dict:
            Each entry has a key of the source name, and the value is a matplotlib figure.
        """
        out = {
            name: source.reflections.plot_residuals()
            for name, source in self._loads.items()
        }
        out.update({"lna": self.lna.plot_residuals()})
        return out

    @cached_property
    def s11_correction_models(self):
        """Dictionary of S11 correction models, one for each source"""
        return {
            name: source.s11_model(self.freq.freq)
            for name, source in self._loads.items()
        }

    @cached_property
    def _calibration_coefficients(self):
        """
        The calibration polynomials, C1, C2, Tunc, Tcos, Tsin, evaluated at `freq.freq`.
        """
        scale, off, Tu, TC, TS = rcf.get_calibration_quantities_iterative(
            self.freq.freq_recentred,
            T_raw={k: source.averaged_spectrum for k, source in self._loads.items()},
            gamma_rec=self.lna.s11_model(self.freq.freq),
            gamma_ant=self.s11_correction_models,
            T_ant={k: source.temp_ave for k, source in self._loads.items()},
            cterms=self.cterms,
            wterms=self.wterms,
        )
        return scale, off, Tu, TC, TS

    @cached_property
    def C1_poly(self):
        """`np.poly1d` object describing the Scaling calibration coefficient C1.

        The polynomial is defined to act on normalized frequencies such that `freq.min`
        and `freq.max` map to -1 and 1 respectively. Use :func:`~C1` as a direct function
        on frequency.
        """
        return self._calibration_coefficients[0]

    @cached_property
    def C2_poly(self):
        """`np.poly1d` object describing the offset calibration coefficient C2.

        The polynomial is defined to act on normalized frequencies such that `freq.min`
        and `freq.max` map to -1 and 1 respectively. Use :func:`~C2` as a direct function
        on frequency.
        """
        return self._calibration_coefficients[1]

    @cached_property
    def Tunc_poly(self):
        """`np.poly1d` object describing the uncorrelated noise-wave parameter, Tunc.

        The polynomial is defined to act on normalized frequencies such that `freq.min`
        and `freq.max` map to -1 and 1 respectively. Use :func:`~Tunc` as a direct function
        on frequency.
        """
        return self._calibration_coefficients[2]

    @cached_property
    def Tcos_poly(self):
        """`np.poly1d` object describing the cosine noise-wave parameter, Tcos.

        The polynomial is defined to act on normalized frequencies such that `freq.min`
        and `freq.max` map to -1 and 1 respectively. Use :func:`~Tcos` as a direct function
        on frequency.
        """
        return self._calibration_coefficients[3]

    @cached_property
    def Tsin_poly(self):
        """`np.poly1d` object describing the sine noise-wave parameter, Tsin.

        The polynomial is defined to act on normalized frequencies such that `freq.min`
        and `freq.max` map to -1 and 1 respectively. Use :func:`~Tsin` as a direct function
        on frequency.
        """
        return self._calibration_coefficients[4]

    def C1(self, f=None):
        """
        Scaling calibration parameter.
        """
        fnorm = self.freq.freq_recentred if f is None else self.freq.normalize(f)
        return self.C1_poly(fnorm)

    def C2(self, f=None):
        """
        Offset calibration parameter.
        """
        fnorm = self.freq.freq_recentred if f is None else self.freq.normalize(f)
        return self.C2_poly(fnorm)

    def Tunc(self, f=None):
        """
        Uncorrelated noise-wave parameter
        """
        fnorm = self.freq.freq_recentred if f is None else self.freq.normalize(f)
        return self.Tunc_poly(fnorm)

    def Tcos(self, f=None):
        """
        Cosine noise-wave parameter
        """
        fnorm = self.freq.freq_recentred if f is None else self.freq.normalize(f)
        return self.Tcos_poly(fnorm)

    def Tsin(self, f=None):
        """
        Sine noise-wave parameter
        """
        fnorm = self.freq.freq_recentred if f is None else self.freq.normalize(f)
        return self.Tsin_poly(fnorm)

    def get_linear_coefficients(self, load: [Load, str]):
        """
        Calibration coefficients a,b such that T = aT* + b (derived from Eq. 7)
        """
        load = self._load_str_to_load(load)
        return rcf.get_linear_coefficients(
            load.s11_model(self.freq.freq),
            self.lna.s11_model(self.freq.freq),
            self.C1(self.freq.freq),
            self.C2(self.freq.freq),
            self.Tunc(self.freq.freq),
            self.Tcos(self.freq.freq),
            self.Tsin(self.freq.freq),
            T_load=300,
        )

    def calibrate(self, load: [Load, str]):
        """
        Calibrate the temperature of a given load.

        Parameters
        ----------
        load : :class:`LoadSpectrum` instance
            The load to calibrate.

        Returns
        -------
        array : calibrated antenna temperature in K, len(f).
        """
        load = self._load_str_to_load(load)
        a, b = self.get_linear_coefficients(load)
        return a * load.averaged_spectrum + b

    def _load_str_to_load(self, load: [Load, str]):
        if type(load) == str:
            try:
                load = self._loads[load]
            except AttributeError:
                raise AttributeError(
                    "load must be a Load object or a string (one of {ambient,hot_load,open,short}"
                )
        else:
            assert isinstance(
                load, Load
            ), "load must be a Load instance, got the {} {}".format(load, type(Load))
        return load

    def decalibrate(self, temp: np.ndarray, load: [Load, str], freq: np.ndarray = None):
        """
        Decalibrate a temperature spectrum, yielding uncalibrated T*.

        Parameters
        ----------
        temp : array_like
            A temperature spectrum, with the same length as `freq.freq`.

        Returns
        -------
        array_like : T*, the normalised uncalibrated temperature.
        """
        if freq is None:
            freq = self.freq.freq

        if freq.min() < self.freq.freq.min():
            warnings.warn(
                "The minimum frequency is outside the calibrated range ({} - {} MHz)".format(
                    self.freq.freq.min(), self.freq.freq.max()
                )
            )

        if freq.min() > self.freq.freq.max():
            warnings.warn(
                "The maximum frequency is outside the calibrated range ({} - {} MHz)".format(
                    self.freq.freq.min(), self.freq.freq.max()
                )
            )

        a, b = self.get_linear_coefficients(load)
        return (temp - b) / a

    def plot_calibrated_temp(
        self,
        load: [Load, str],
        bins: int = 2,
        fig=None,
        ax=None,
        xlabel=True,
        ylabel=True,
    ):
        """
        Make a plot of calibrated temperature for a given source.

        Parameters
        ----------
        load : :class:`~LoadSpectrum` instance
            Source to plot.
        bins : int, optional
            Number of bins to smooth over (std of Gaussian kernel)
        fig : Figure, optional
            Optionally provide a matplotlib figure to add to.
        ax : Axis, optional
            Optionally provide a matplotlib Axis to add to.
        xlabel : bool, optional
            Whether to write the x-axis label
        ylabel : bool, optional
            Whether to write the y-axis label

        Returns
        -------
        fig :
            The matplotlib figure that was created.
        """
        load = self._load_str_to_load(load)

        if fig is None and ax is None:
            fig, ax = plt.subplots(1, 1, facecolor="w")

        # binning
        temp_calibrated = self.calibrate(load)

        if bins > 0:
            freq_ave_cal = convolve(
                temp_calibrated, Gaussian1DKernel(stddev=bins), boundary="extend"
            )
        else:
            freq_ave_cal = temp_calibrated

        rms = np.sqrt(np.mean((freq_ave_cal - np.mean(freq_ave_cal)) ** 2))

        ax.plot(
            self.freq.freq,
            freq_ave_cal,
            label=f"Calibrated {load.spectrum.load_name} [RMS = {rms:.3f}]",
        )

        if load.load_name != "hot_load":
            ax.axhline(load.temp_ave, color="C2", label="Average thermistor temp")
        else:
            ax.plot(
                self.freq.freq,
                load.temp_ave,
                color="C2",
                label="Average thermistor temp",
            )

        ax.set_ylim([np.min(freq_ave_cal), np.max(freq_ave_cal)])
        if xlabel:
            ax.set_xlabel("Frequency [MHz]")

        if ylabel:
            ax.set_ylabel("Temperature [K]")

        plt.ticklabel_format(useOffset=False)
        ax.grid()
        ax.legend()

        return plt.gcf()

    def get_load_residuals(self):
        """Get residuals of the calibrated temperature for a each load."""
        out = {}
        for source in self._sources:
            load = self._load_str_to_load(source)
            cal = self.calibrate(load)
            true = load.temp_ave
            out[source] = cal - true
        return out

    def get_rms(self, smooth: int = 4):
        """Return a dict of RMS values for each source."""
        resids = self.get_load_residuals()
        out = {}
        for name, res in resids.items():
            if smooth > 1:
                res = convolve(res, Gaussian1DKernel(stddev=smooth), boundary="extend")
            out[name] = np.sqrt(np.nanmean(res ** 2))
        return out

    def plot_calibrated_temps(self, bins=64):
        """
        Plot all calibrated temperatures in a single figure.

        Parameters
        ----------
        bins : int, optional
            Number of bins in the smoothed spectrum

        Returns
        -------
        fig :
            Matplotlib figure that was created.
        """
        fig, ax = plt.subplots(
            len(self._sources),
            1,
            sharex=True,
            gridspec_kw={"hspace": 0.05},
            figsize=(10, 12),
        )

        for i, source in enumerate(self._sources):
            self.plot_calibrated_temp(
                source,
                bins=bins,
                fig=fig,
                ax=ax[i],
                xlabel=i == (len(self._sources) - 1),
            )

        fig.suptitle("Calibrated Temperatures for Calibration Sources", fontsize=15)
        return fig

    def write_coefficients(self, path: [str, None] = None):
        """
        Save a text file with the derived calibration co-efficients.

        Parameters
        ----------
        path : str
            Directory in which to write the file. The filename starts with `All_cal-params`
            and includes parameters of the class in the filename. By default, current
            directory.
        """
        path = path or os.path.curdir

        if os.path.isdir(path):
            path = os.path.join(
                path,
                "calibration_parameters_fmin{}_fmax{}_C{}_W{}.txt".format(
                    self.freq.freq.min(), self.freq.freq.max(), self.cterms, self.wterms
                ),
            )

        np.savetxt(
            path,
            [
                self.freq.freq,
                self.C1(),
                self.C1(),
                self.Tunc(),
                self.Tcos(),
                self.Tsin(),
            ],
        )

    def plot_coefficients(self, fig=None, ax=None):
        """
        Make a plot of the calibration models, C1, C2, Tunc, Tcos and Tsin.

        Parameters
        ----------
        fig : Figure, optional
            Optionally pass a matplotlib figure to add to.
        ax : Axis, optional
            Optionally pass a matplotlib axis to pass to. Must have 5 axes.
        """
        if fig is None or ax is None:
            fig, ax = plt.subplots(
                5, 1, facecolor="w", gridspec_kw={"hspace": 0.05}, figsize=(10, 9)
            )

        labels = [
            "Scale ($C_1$)",
            "Offset ($C_2$) [K]",
            r"$T_{\rm unc}$ [K]",
            r"$T_{\rm cos}$ [K]",
            r"$T_{\rm sin}$ [K]",
        ]
        for i, (kind, label) in enumerate(
            zip(["C1", "C2", "Tunc", "Tcos", "Tsin"], labels)
        ):
            ax[i].plot(self.freq.freq, getattr(self, kind)())
            ax[i].set_ylabel(label, fontsize=13)
            ax[i].grid()
            plt.ticklabel_format(useOffset=False)

            if i == 4:
                ax[i].set_xlabel("Frequency [MHz]", fontsize=13)

        fig.suptitle("Calibration Parameters", fontsize=15)
        return fig

    def invalidate_cache(self):
        """Invalidate all cached attributes so they must be recalculated."""
        if not hasattr(self, "_cached_"):
            return

        for cache in self._cached_:
            del self.__dict__[cache]

    def update(self, **kwargs):
        """Update the class in-place, invalidating the cache as well."""
        self.invalidate_cache()
        for k, v in kwargs.items():
            setattr(self, k, v)

    def write(self, filename: [str, Path]):
        """
        Write all information required to calibrate a new spectrum to file.

        Parameters
        ----------
        filename : path
            the filename to write to.
        """

        with h5py.File(filename, "w") as fl:
            # Write attributes
            fl.attrs["path"] = str(self.path)
            fl.attrs["cterms"] = self.cterms
            fl.attrs["wterms"] = self.wterms
            fl.attrs["switch_path"] = str(self.lna.internal_switch.path)
            fl.attrs["switch_run_num"] = self.lna.internal_switch.run_num

            fl["C1"] = self.C1_poly.coefficients
            fl["C2"] = self.C2_poly.coefficients
            fl["Tunc"] = self.Tunc_poly.coefficients
            fl["Tcos"] = self.Tcos_poly.coefficients
            fl["Tsin"] = self.Tsin_poly.coefficients
            fl["frequencies"] = self.freq.freq
            fl["lna_s11_real"] = self.lna.s11_model(self.freq.freq).real
            fl["lna_s11_imag"] = self.lna.s11_model(self.freq.freq).imag


class Calibration:
    def __init__(self, filename):
        self.calfile = filename

        with h5py.File(filename, "r") as fl:
            self.calobs_path = fl.attrs["path"]
            self.cterms = fl.attrs["cterms"]
            self.wterms = fl.attrs["wterms"]

            self.C1_poly = np.poly1d(fl["C1"][...])
            self.C2_poly = np.poly1d(fl["C2"][...])
            self.Tcos_poly = np.poly1d(fl["Tcos"][...])
            self.Tsin_poly = np.poly1d(fl["Tsin"][...])
            self.Tunc_poly = np.poly1d(fl["Tunc"][...])

            self.freq = FrequencyRange(fl["frequencies"][...])
            self._lna_s11_rl = Spline(self.freq.freq, fl["lna_s11_real"][...])
            self._lna_s11_im = Spline(self.freq.freq, fl["lna_s11_imag"][...])

            self.internal_switch = io.SwitchingState(
                fl.attrs["switch_path"], run_num=fl.attrs["switch_run_num"]
            )

    def lna_s11(self, freq):
        return self._lna_s11_rl(freq) + 1j * self._lna_s11_im(freq)

    def C1(self, freq):
        return self.C1_poly(self.freq.normalize(freq))

    def C2(self, freq):
        return self.C2_poly(self.freq.normalize(freq))

    def Tcos(self, freq):
        return self.Tcos_poly(self.freq.normalize(freq))

    def Tsin(self, freq):
        return self.C1_poly(self.freq.normalize(freq))

    def Tunc(self, freq):
        return self.C1_poly(self.freq.normalize(freq))

    def _linear_coefficients(self, freq, ant_s11):
        return rcf.get_linear_coefficients(
            ant_s11,
            self.lna_s11(freq),
            self.C1(freq),
            self.C2(freq),
            self.Tunc(freq),
            self.Tcos(freq),
            self.Tsin(freq),
            300,
        )

    def calibrate_temp(self, freq, temp, ant_s11):
        a, b = self._linear_coefficients(freq, ant_s11)
        return temp * a + b

    def decalibrate_temp(self, freq, temp, ant_s11):
        a, b = self._linear_coefficients(freq, ant_s11)
        return (temp - b) / a

    def calibrate_Q(self, freq, Q, ant_s11):
        uncal_temp = 400 * Q + 300
        return self.calibrate_temp(freq, uncal_temp, ant_s11)


def perform_term_sweep(
    calobs: CalibrationObservation,
    delta_rms_thresh: float = 0,
    max_cterms: int = 15,
    max_wterms: int = 15,
    explore_run_nums: bool = False,
    explore_repeat_nums: bool = False,
    direc=".",
    verbose=False,
) -> CalibrationObservation:
    """For a given calibration definition, perform a sweep over number of terms.

    There are options to save _every_ calibration solution, or just the "best" one.

    Parameters
    ----------
    calobs: class:`CalibrationObservation` instance
        The definition calibration class. The `cterms` and `wterms` in this instance
        should define the *lowest* values of the parameters to sweep over.
    delta_rms_thresh : float
        The threshold in change in RMS between one set of parameters and the next that
        will define where to cut off. If zero, will run all sets of parameters up to
        the maximum terms specified.
    max_cterms : int, optional
        The maximum number of cterms to trial.
    max_wterms : int, optional
        The maximum number of wterms to trial.
    explore_run_nums : bool, optional
        Whether to iterate over S11 run numbers to find the best residuals.
    explore_repeat_nums : bool, optional
        Whether to iterate over S11 repeat numbers to find the best residuals.
    direc : str, optional
        Directory to write resultant :class:`Calibration` file to.
    verbose : bool, optional
        Whether to write out the RMS values derived throughout the sweep.

    Notes
    -----
    When exploring run/repeat nums, run nums are kept constant within a load (i.e. the
    match/short/open etc. all have either run_num=1 or run_num=2 for the same load.
    This is physically motivated.
    """

    cterms = range(calobs.cterms, max_cterms)
    wterms = range(calobs.wterms, max_wterms)

    rms = np.zeros((len(cterms), len(wterms)))
    winner = np.zeros(len(cterms), dtype=int)

    s11_keys = ["switching_state", "receiver_reading"] + list(io.LOAD_ALIASES.keys())
    if explore_run_nums:
        # Note that we don't explore run_nums for spectra/resistance, because it's rare
        # to have those, and they'll only exist if one got completely botched (and that
        # should be set by the user).
        run_num = {
            k: range(1, getattr(calobs.io.s11, k).max_run_num + 1) for k in s11_keys
        }
    else:
        run_num = {k: [getattr(calobs.io.s11, k).run_num] for k in s11_keys}
    if explore_repeat_nums:
        rep_num = {
            "switching_state": range(
                1, calobs.io.s11.get_highest_rep_num("SwitchingState") + 1
            ),
            "receiver_reading": range(
                1, calobs.io.s11.get_highest_rep_num("ReceiverReading") + 1
            ),
        }
    else:
        rep_num = {
            "switching_state": [calobs.io.s11.switching_state.repeat_num],
            "receiver_reading": [calobs.io.s11.receiver_reading.repeat_num],
        }

    for rep_key, rep_nums in rep_num.items():
        for this_rep_num in rep_nums:
            for run_key, run_nums in run_num.items():
                for this_run_num in run_nums:
                    tmp_run_num = copy(calobs.io.run_num)
                    tmp_run_num["S11"].update({run_key: this_run_num})

                    # Change the base io.CalObs because it will change with rep/run.
                    calobs.io = io.CalibrationObservation(
                        path=calobs.io.path.parent,
                        ambient_temp=calobs.io.ambient_temp,
                        run_num=tmp_run_num,
                        repeat_num={
                            "switching_state": this_rep_num
                            if rep_key == "switching_state"
                            else calobs.io.s11.switching_state.repeat_num,
                            "receiver_reading": this_rep_num
                            if rep_key == "receiver_reading"
                            else calobs.io.s11.receiver_reading.repeat_num,
                        },
                        fix=False,
                        compile_from_def=calobs.compiled_from_def,
                        include_previous=calobs.previous_included,
                    )

                    # If we are changing the receiver reading, we need to update the LNA
                    if rep_key == "receiver_reading" or run_key == "receiver_reading":
                        calobs.lna = LNA(
                            calobs.io.s11.receiver_reading,
                            internal_switch=calobs.io.s11.switching_state,
                            f_low=calobs.freq.min,
                            f_high=calobs.freq.max,
                            resistance=calobs.lna.resistance,
                        )

                    # If we're changing anything else, we need to change each load.
                    if rep_key == "switching_state" or run_key != "receiver_reading":
                        for name, load in calobs._loads.items():
                            load.reflections = SwitchCorrection.from_path(
                                load_name=io.LOAD_ALIASES[name],
                                path=calobs.io.s11.path,
                                run_num_load=this_run_num
                                if run_key in io.LOAD_ALIASES
                                else load.reflections.run_num,
                                run_num_switch=this_run_num
                                if run_key == "switching_state"
                                else load.reflections.internal_switch.run_num,
                                repeat_num=this_rep_num
                                if rep_key == "switching_state"
                                else load.reflections.internal_switch.repeat_num,
                            )

                    for i, c in enumerate(cterms):
                        for j, w in enumerate(wterms):
                            calobs.update(cterms=c, wterms=w)
                            res = calobs.get_load_residuals()
                            dof = sum(len(r) for r in res.values()) - c - w

                            rms[i, j] = np.sqrt(
                                sum(np.nansum(np.square(x)) for x in res.values()) / dof
                            )

                            if verbose:
                                print(
                                    f"Nc = {c:02}, Nw = {w:02}; RMS/dof = {rms[i, j]:1.3e}"
                                )

                            # If we've decreased by more than the threshold, this #wterms becomes
                            # the new winner (for this number of cterms)
                            if j > 0 and rms[i, j] >= rms[i, j - 1] - delta_rms_thresh:
                                winner[i] = j - 1
                                break

                        if (
                            i > 0
                            and rms[i, winner[i]]
                            >= rms[i - 1, winner[i - 1]] - delta_rms_thresh
                        ):
                            break

    calobs.update(cterms=cterms[i - 1], wterms=wterms[winner[i - 1]])

    if verbose:
        print(
            f"Best parameters found for Nc={cterms[i-1]}, Nw={wterms[winner[i-1]]}, with RMS = {rms[i-1, winner[i-1]]}."
        )

    if direc is not None:
        direc = Path(direc)
        if not direc.exists():
            direc.mkdir(parents=True)

        pth = Path(calobs.path).parent.name

        pth = str(pth) + f"_c{calobs.cterms}_w{calobs.wterms}.h5"
        calobs.write(direc / pth)

    return calobs<|MERGE_RESOLUTION|>--- conflicted
+++ resolved
@@ -680,11 +680,7 @@
                     vars[kind] = fl[kind + "_var"][...]
             return means, vars
 
-<<<<<<< HEAD
-        logger.info("Reducing {} spectra...".format(self.load_name))
-=======
         logger.info(f"Reducing {self.load_name} spectra...")
->>>>>>> b328a486
         spectra = self.get_spectra()
 
         means = {}
